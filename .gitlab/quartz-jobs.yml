--- conflicted
+++ resolved
@@ -59,11 +59,7 @@
         INDEX_SPEC: [~int64]
         PRECISION_SPEC: [double]
   variables:
-<<<<<<< HEAD
-    SPEC: "%${COMPILER_SPEC} cstd=99 cxxstd=14 ${INDEX_SPEC} precision=${PRECISION_SPEC} +mpi +openmp +hypre +superlu-dist +lapack +klu ^suite-sparse@5.13.0 ^openblas"
-=======
     SPEC: "%${COMPILER_SPEC} cstd=99 cxxstd=14 ${INDEX_SPEC} precision=${PRECISION_SPEC} +mpi +openmp +hypre +superlu-dist +lapack +klu +petsc ^suite-sparse@5.13.0 ^openblas"
->>>>>>> a055ef43
   extends: .quartz_build_and_test
 
 quartz_gcc_tpls:
@@ -73,11 +69,7 @@
         INDEX_SPEC: [~int64]
         PRECISION_SPEC: [double]
   variables:
-<<<<<<< HEAD
-    SPEC: "%${COMPILER_SPEC} cstd=99 cxxstd=14 ${INDEX_SPEC} precision=${PRECISION_SPEC} +mpi +openmp +hypre +superlu-dist +lapack +klu ^suite-sparse@5.13.0"
-=======
     SPEC: "%${COMPILER_SPEC} cstd=99 cxxstd=14 ${INDEX_SPEC} precision=${PRECISION_SPEC} +mpi +openmp +hypre +superlu-dist +lapack +klu +petsc ^suite-sparse@5.13.0"
->>>>>>> a055ef43
   extends: .quartz_build_and_test
 
 quartz_intel_tpls:
