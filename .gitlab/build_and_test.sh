--- conflicted
+++ resolved
@@ -47,32 +47,16 @@
 BUILD_JOBS=${BUILD_JOBS:-"1"}
 
 # load newer python to try the clingo concretizer
-<<<<<<< HEAD
-# Corona does not have python 3.8.2
-if [[ "${hostname}" == "corona" ]]; then
-    echo "module load python/3.9.12"
-    module load python/3.9.12
-=======
 # machine specific loads
 if [[ "${hostname}" == "corona" ]]; then
     echo "module load python/3.9.12"
     module load python/3.9.12
     echo "module load rocm/5.4.1"
     module load rocm/5.4.1
->>>>>>> 885f2430
 else
     echo "module load python/3.8.2"
     module load python/3.8.2
 fi
-<<<<<<< HEAD
-
-# Rocm version specific to Corona.
-if [[ "${hostname}" == "corona" ]]; then
-    echo "module load rocm/5.4.1"
-    module load rocm/5.4.1
-fi
-=======
->>>>>>> 885f2430
 
 if [[ "${option}" != "--build-only" && "${option}" != "--test-only" ]]
 then
