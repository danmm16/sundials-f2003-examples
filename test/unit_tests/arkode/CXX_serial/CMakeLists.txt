--- conflicted
+++ resolved
@@ -15,32 +15,15 @@
 # ---------------------------------------------------------------
 
 # List of test tuples of the form "name\;args"
-<<<<<<< HEAD
-if (NOT SUNDIALS_PRECISION MATCHES "SINGLE")
-  set(ARKODE_unit_tests
-    "ark_analytic_sys_mri\;0"
-    "ark_analytic_sys_mri\;1"
-    "ark_dahlquist_mri\;"
-    "ark_dahlquist_ark\;"
-    "ark_butcher_tests\;"
-    )
-endif()
-
-set(ARKODE_LIB sundials_arkode)
-set(NVECS_LIB sundials_nvecserial)
-
-# Set-up linker flags and link libraries
-set(SUNDIALS_LIBS ${ARKODE_LIB} ${NVECS_LIB} ${EXE_EXTRA_LINK_LIBS})
-=======
 set(unit_tests
   "ark_test_analytic_sys_mri.cpp\;0"
   "ark_test_analytic_sys_mri.cpp\;1"
+  "ark_test_dahlquist_ark.cpp\;"
   "ark_test_dahlquist_mri.cpp\;"
   "ark_test_butcher.cpp\;"
   "ark_test_getjac.cpp\;"
   "ark_test_getjac_mri.cpp\;"
 )
->>>>>>> 603bbda7
 
 # Add the build and install targets for each test
 foreach(test_tuple ${unit_tests})
