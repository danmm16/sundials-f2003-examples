--- conflicted
+++ resolved
@@ -66,7 +66,6 @@
 
 \section{Changes from previous versions}
 
-<<<<<<< HEAD
 \subsection*{Changes in v4.0.0-dev.2}
 
 {\ida}'s previous direct and iterative linear solver interfaces,
@@ -178,7 +177,7 @@
 implementation the {\nvector} interface will automatically call
 standard {\nvector} operations as necessary. Details on the new
 operations can be found in Chapter \ref{s:nvector}.
-=======
+
 \subsection*{Changes in v3.2.1}
 
 The changes in this minor release include the following:
@@ -191,7 +190,6 @@
   \id{CMAKE\_INSTALL\_LIBDIR} is automatically
   set, but is available as a CMake option that can modified.
 \end{itemize}
->>>>>>> 81123425
 
 \subsection*{Changes in v3.2.0}
 
