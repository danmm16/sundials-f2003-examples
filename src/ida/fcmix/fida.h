--- conflicted
+++ resolved
@@ -3,13 +3,13 @@
  *                Daniel R. Reynolds @ SMU
  *---------------------------------------------------------------
  * LLNS/SMU Copyright Start
- * Copyright (c) 2017, Southern Methodist University and 
+ * Copyright (c) 2017, Southern Methodist University and
  * Lawrence Livermore National Security
  *
- * This work was performed under the auspices of the U.S. Department 
- * of Energy by Southern Methodist University and Lawrence Livermore 
+ * This work was performed under the auspices of the U.S. Department
+ * of Energy by Southern Methodist University and Lawrence Livermore
  * National Laboratory under Contract DE-AC52-07NA27344.
- * Produced at Southern Methodist University and the Lawrence 
+ * Produced at Southern Methodist University and the Lawrence
  * Livermore National Laboratory.
  *
  * All rights reserved.
@@ -22,24 +22,24 @@
 
 /*=============================================================================
                    FIDA Interface Package
- 
+
   The FIDA Interface Package is a package of C functions which support
   the use of the IDA solver, for the solution of DAE systems, in a
   mixed Fortran/C setting.  While IDA is written in C, it is assumed
   here that the user's calling program and user-supplied problem-defining
   routines are written in Fortran.  This package provides the necessary
   interface to IDA for any acceptable NVECTOR implementation.
- 
-  A summary of the user-callable functions, with the corresponding 
+
+  A summary of the user-callable functions, with the corresponding
   IDA functions, are as follows:
- 
+
     Fortran                      IDA
     ---------------------        --------------------------------
     FNVINITS                     N_VNew_Serial
     FNVINITP                     N_VNew_Parallel
     FNVINITOMP                   N_VNew_OpenMP
     FNVINITPTS                   N_VNew_Pthreads
- 
+
     FSUNBANDMATINIT              SUNBandMatrix
     FSUNDENSEMATINIT             SUNDenseMatrix
     FSUNSPARSEMATINIT            SUNSparseMatrix
@@ -61,22 +61,22 @@
 
     FIDAMALLOC                   IDACreate, IDASetUserData and IDAInit
     FIDAREINIT                   IDAReInit
- 
+
     FIDASETIIN                   IDASet* (integer arguments)
     FIDASETRIN                   IDASet* (real arguments)
     FIDASETVIN                   IDASet* (vector arguments)
- 
+
     FIDATOLREINIT                IDASetTolerances
- 
+
     FIDACALCIC                   IDACalcIC
- 
+
     FIDAEWTSET                   IDAWFtolerances
- 
+
     FIDADLSINIT                  IDADlsSetLinearSolver
     FIDADENSESETJAC              IDADlsSetJacFn
     FIDABANDSETJAC               IDADlsSetJacFn
     FIDASPARSESETJAC             IDADlsSetJacFn
- 
+
     FIDASPILSINIT                IDASpilsSetLinearSolver
     FIDASPILSSETEPSLIN           IDASpilsSetEpsLin
     FIDASPILSSETINCREMENTFACTOR  IDASpilsSetIncrementFactor
@@ -86,16 +86,16 @@
     FIDANLSINIT                  IDASetNonlinearSolver
 
     FIDASOLVE                    IDASolve, IDAGet*, and IDA*Get*
- 
+
     FIDAGETDKY                   IDAGetDky
- 
+
     FIDAGETERRWEIGHTS            IDAGetErrWeights
- 
+
     FIDAGETESTLOCALERR           IDAGetEstLocalErrors
- 
+
     FIDAFREE                     IDAFree
     ---------------------        --------------------------------
- 
+
   The user-supplied functions, each listed with the corresponding interface
   function which calls it (and its type within IDA), are as follows:
 
@@ -115,64 +115,64 @@
   In contrast to the case of direct use of IDA, the names of all user-supplied
   routines here are fixed, in order to maximize portability for the resulting
   mixed-language program.
- 
+
   Important note on portability:
   In this package, the names of the interface functions, and the names of
   the Fortran user routines called by them, appear as dummy names
   which are mapped to actual values by a series of definitions, in this
   and other header files.
- 
+
   =============================================================================
- 
+
                    Usage of the FIDA Interface Package
- 
+
   The usage of FIDA requires calls to a few different interface
   functions, depending on the method options selected, and one or more
   user-supplied routines which define the problem to be solved.  These
   function calls and user routines are summarized separately below.
- 
+
   Some details are omitted, and the user is referred to the user documents
   on IDA for more complete documentation.  Information on the
   arguments of any given user-callable interface routine, or of a given
   user-supplied function called by an interface function, can be found in
   the documentation on the corresponding function in the IDA package.
- 
+
   The number labels on the instructions below end with s for instructions
-  that are specific to use with the serial/OpenMP/PThreads NVector package, 
+  that are specific to use with the serial/OpenMP/PThreads NVector package,
   and end with p are specific to use with the N_VParallel package.
- 
+
  -----------------------------------------------------------------------------
 
                                Data Types
 
- Throughout this documentation, we will refer to data types according to 
- their usage in SUNDIALS.  The equivalent types to these may vary, 
- depending on your computer architecture and on how SUNDIALS was compiled.  
- A Fortran user should take care that all arguments passed through this 
+ Throughout this documentation, we will refer to data types according to
+ their usage in SUNDIALS.  The equivalent types to these may vary,
+ depending on your computer architecture and on how SUNDIALS was compiled.
+ A Fortran user should take care that all arguments passed through this
  Fortran/C interface are declared of the appropriate type.
- 
- Integers: SUNDIALS uses 'int', 'long int' and 'sunindextype' types.  At 
- compilation, SUNDIALS allows the configuration of the 'index' type, that 
- accepts values of 32-bit signed and 64-bit signed.  This choice dictates 
+
+ Integers: SUNDIALS uses 'int', 'long int' and 'sunindextype' types.  At
+ compilation, SUNDIALS allows the configuration of the 'index' type, that
+ accepts values of 32-bit signed and 64-bit signed.  This choice dictates
  the size of a SUNDIALS 'sunindextype' variable.
    int      -- equivalent to an INTEGER or INTEGER*4 in Fortran
-   long int -- equivalent to an INTEGER*8 in Fortran (Linux/UNIX/OSX), or 
+   long int -- equivalent to an INTEGER*8 in Fortran (Linux/UNIX/OSX), or
                equivalent to an INTEGER in Windows
    sunindextype -- this will depend on the SUNDIALS configuration:
                32-bit -- equivalent to an INTEGER or INTEGER*4 in Fortran
                64-bit -- equivalent to an INTEGER*8 in Fortran
-	      
- Real numbers:  At compilation, SUNDIALS allows the configuration option 
- '--with-precision', that accepts values of 'single', 'double' or 
- 'extended' (the default is 'double').  This choice dictates the size of a 
- SUNDIALS 'realtype' variable.  The corresponding Fortran types for these 
+
+ Real numbers:  At compilation, SUNDIALS allows the configuration option
+ '--with-precision', that accepts values of 'single', 'double' or
+ 'extended' (the default is 'double').  This choice dictates the size of a
+ SUNDIALS 'realtype' variable.  The corresponding Fortran types for these
  'realtype' sizes are:
    single   -- equivalent to a REAL or REAL*4 in Fortran
    double   -- equivalent to a DOUBLE PRECISION or REAL*8 in Fortran
    extended -- equivalent to a REAL*16 in Fortran
 
   -----------------------------------------------------------------------------
- 
+
   (1) User-supplied residual routine: FIDARESFUN
 
       The user must in all cases supply the following Fortran routine
@@ -191,15 +191,15 @@
         RPAR -- array containing real user data that was passed to
                 FIDAMALLOC [realtype, input]
         IER  -- return flag [int, output]:
-                   0 if successful, 
+                   0 if successful,
                   >0 if a recoverable error occurred,
                   <0 if an unrecoverable error ocurred.
- 
+
   (2s) Optional user-supplied dense Jacobian approximation routine: FIDADJAC
 
-      As an option when using the Dense or LapackDense linear solvers, the 
-      user may supply a routine that computes a dense approximation of the 
-      system Jacobian J = dF/dy' + c_j*dF/dy. If supplied, it must have the 
+      As an option when using the Dense or LapackDense linear solvers, the
+      user may supply a routine that computes a dense approximation of the
+      system Jacobian J = dF/dy' + c_j*dF/dy. If supplied, it must have the
       following form:
 
         SUBROUTINE FIDADJAC(NEQ, T, Y, YP, R, DJAC, CJ, EWT, H,
@@ -223,28 +223,28 @@
                 FIDAMALLOC [long int, input]
         RPAR -- array containing real user data that was passed to
                 FIDAMALLOC [realtype, input]
-        WK*  -- array containing temporary workspace of same size as Y 
+        WK*  -- array containing temporary workspace of same size as Y
                 [realtype, input]
         IER  -- return flag [int, output]:
-                   0 if successful, 
+                   0 if successful,
                   >0 if a recoverable error occurred,
                   <0 if an unrecoverable error ocurred.
- 
+
   (2s) Optional user-supplied band Jacobian approximation routine: FIDABJAC
 
-      As an option when using the Band or LapackBand linear solvers, the 
-      user may supply a routine that computes a band approximation of the 
-      system Jacobian J = dF/dy' + c_j*dF/dy. If supplied, it must have the 
+      As an option when using the Band or LapackBand linear solvers, the
+      user may supply a routine that computes a band approximation of the
+      system Jacobian J = dF/dy' + c_j*dF/dy. If supplied, it must have the
       following form:
 
-        SUBROUTINE FIDABJAC(NEQ, MU, ML, MDIM, T, Y, YP, R, CJ, BJAC, 
+        SUBROUTINE FIDABJAC(NEQ, MU, ML, MDIM, T, Y, YP, R, CJ, BJAC,
        1                    EWT, H, IPAR, RPAR, WK1, WK2, WK3, IER)
 
-      This routine must load the MDIM by N array BJAC with the Jacobian 
-      matrix at the current (t,y,y') in band form.  Store in BJAC(k,j) 
-      the Jacobian element J(i,j) with k = i - j + MU + 1 
+      This routine must load the MDIM by N array BJAC with the Jacobian
+      matrix at the current (t,y,y') in band form.  Store in BJAC(k,j)
+      the Jacobian element J(i,j) with k = i - j + MU + 1
       (k = 1 ... ML+MU+1) and j = 1 ... N.
- 
+
       The arguments are:
         NEQ  -- number of rows in the matrix [long int, input]
         MU   -- upper half-bandwidth of the matrix [long int, input]
@@ -264,32 +264,32 @@
                 FIDAMALLOC [long int, input]
         RPAR -- array containing real user data that was passed to
                 FIDAMALLOC [realtype, input]
-        WK*  -- array containing temporary workspace of same size as Y 
+        WK*  -- array containing temporary workspace of same size as Y
                 [realtype, input]
         IER  -- return flag [int, output]:
-                   0 if successful, 
+                   0 if successful,
                   >0 if a recoverable error occurred,
                   <0 if an unrecoverable error ocurred.
- 
+
   (2s) User-supplied sparse Jacobian approximation routine: FIDASPJAC
- 
-      When using the KLU or SuperLUMT linear solvers, the user *must* supply 
-      a routine that computes a compressed-sparse-column [or 
-      compressed-sparse-row] approximation of the system Jacobian 
+
+      When using the KLU or SuperLUMT linear solvers, the user *must* supply
+      a routine that computes a compressed-sparse-column [or
+      compressed-sparse-row] approximation of the system Jacobian
       J = dF/dy' + c_j*dF/dy.  If supplied, it must have the following form:
- 
-        SUBROUTINE FIDASPJAC(T, CJ, Y, YP, R, N, NNZ, JDATA, JRVALS, 
+
+        SUBROUTINE FIDASPJAC(T, CJ, Y, YP, R, N, NNZ, JDATA, JRVALS,
        1                     JCPTRS, H, IPAR, RPAR, WK1, WK2, WK3, IER)
- 
-      It must load the N by N compressed sparse column [row] matrix with 
-      storage for NNZ nonzeros, stored in the arrays JDATA (nonzero values), 
-      JRVALS (row [column] indices for each nonzero), JCOLPTRS (indices for 
-      start of each column [row]), with the Jacobian matrix in CSC [CSR] 
+
+      It must load the N by N compressed sparse column [row] matrix with
+      storage for NNZ nonzeros, stored in the arrays JDATA (nonzero values),
+      JRVALS (row [column] indices for each nonzero), JCOLPTRS (indices for
+      start of each column [row]), with the Jacobian matrix in CSC [CSR]
       form (see sunmatrix_sparse.h for more information).
- 
+
       The arguments are:
           T    -- current time [realtype, input]
-          CJ   -- scalar in the system Jacobian proportional 
+          CJ   -- scalar in the system Jacobian proportional
                   to inverse step size [realtype, input]
           Y    -- array containing state variables [realtype, input]
           YP   -- array containing state derivatives [realtype, input]
@@ -307,30 +307,30 @@
                   FIDAMALLOC [long int, input]
           RPAR -- array containing real user data that was passed to
                   FIDAMALLOC [realtype, input]
-          WK*  -- array containing temporary workspace of same size as Y 
+          WK*  -- array containing temporary workspace of same size as Y
                   [realtype, input]
           IER  -- return flag [int, output]:
-                     0 if successful, 
+                     0 if successful,
                     >0 if a recoverable error occurred,
                     <0 if an unrecoverable error ocurred.
 
-      NOTE: this may ONLY be used if SUNDIALS has been configured with 
+      NOTE: this may ONLY be used if SUNDIALS has been configured with
       sunindextype set to 64-bit integers.
- 
-  (2) Optional user-supplied Jacobian-vector product setup routine: 
+
+  (2) Optional user-supplied Jacobian-vector product setup routine:
       FIDAJTSETUP
 
-      As an option when using the IDASpils iterative linear solver 
-      interface, the user may supply a routine that computes the product of 
-      the system Jacobian J = dF/dy' + c_j*dF/dy and a given vector v, as 
-      well as a routine to set up any user data structures in preparation 
-      for the matrix-vector product.  If a 'setup' routine is supplied, 
+      As an option when using the IDASpils iterative linear solver
+      interface, the user may supply a routine that computes the product of
+      the system Jacobian J = dF/dy' + c_j*dF/dy and a given vector v, as
+      well as a routine to set up any user data structures in preparation
+      for the matrix-vector product.  If a 'setup' routine is supplied,
       it must have the following form:
 
         SUBROUTINE FIDAJTSETUP(T, Y, YP, R, CJ, EWT, H, IPAR, RPAR, IER)
 
       It must perform any relevant preparations for subsequent calls to the
-      user-provided FIDAJTIMES routine (see below).  
+      user-provided FIDAJTIMES routine (see below).
 
       The arguments are:
         T    -- current time [realtype, input]
@@ -346,20 +346,20 @@
         RPAR -- array containing real user data that was passed to
                 FIDAMALLOC [realtype, input]
         IER  -- return flag [int, output]:
-                   0 if successful, 
+                   0 if successful,
                    nonzero if an error.
- 
+
   (2) Optional user-supplied Jacobian-vector product routine: FIDAJTIMES
 
-      As an option when using the IDASpils linear solver interface, the 
-      user may supply a routine that computes the product of the system 
-      Jacobian J = dF/dy' + c_j*dF/dy and a given vector v.  If supplied, 
+      As an option when using the IDASpils linear solver interface, the
+      user may supply a routine that computes the product of the system
+      Jacobian J = dF/dy' + c_j*dF/dy and a given vector v.  If supplied,
       it must have the following form:
 
-         SUBROUTINE FIDAJTIMES(T, Y, YP, R, V, FJV, CJ, EWT, H, 
+         SUBROUTINE FIDAJTIMES(T, Y, YP, R, V, FJV, CJ, EWT, H,
         1                      IPAR, RPAR, WK1, WK2, IER)
 
-      This routine must compute the product vector Jv, where the vector v 
+      This routine must compute the product vector Jv, where the vector v
       is stored in V, and store the product in FJV.
 
       The arguments are:
@@ -378,22 +378,22 @@
         RPAR -- array containing real user data that was passed to
                 FIDAMALLOC [realtype, input]
         IER  -- return flag [int, output]:
-                   0 if successful, 
+                   0 if successful,
                    nonzero if an error.
 
-  (3) Optional user-supplied preconditioner setup/solve routines: FIDAPSET 
-      and FIDAPSOL 
-
-      As an option when using the IDASPILS linear solver interface, the 
-      user may supply routines to setup and apply the preconditioner.  
+  (3) Optional user-supplied preconditioner setup/solve routines: FIDAPSET
+      and FIDAPSOL
+
+      As an option when using the IDASPILS linear solver interface, the
+      user may supply routines to setup and apply the preconditioner.
       If supplied, these must have the following form:
 
         SUBROUTINE FIDAPSET(T, Y, YP, R, CJ, EWT, H, IPAR, RPAR, IER)
 
       This routine must perform any evaluation of Jacobian-related data and
-      preprocessing needed for the solution of the preconditioner linear 
-      systems by FIDAPSOL.  
- 
+      preprocessing needed for the solution of the preconditioner linear
+      systems by FIDAPSOL.
+
       The arguments are:
         T    -- current time [realtype, input]
         Y    -- array containing state variables [realtype, input]
@@ -408,17 +408,17 @@
         RPAR -- array containing real user data that was passed to
                 FIDAMALLOC [realtype, input]
         IER  -- return flag [int, output]:
-                   0 if successful, 
+                   0 if successful,
                    nonzero if an error.
 
       The user-supplied routine FIDAPSOL must have the form:
 
-         SUBROUTINE FIDAPSOL(T, Y, YP, R, RV, ZV, CJ, DELTA, EWT, 
+         SUBROUTINE FIDAPSOL(T, Y, YP, R, RV, ZV, CJ, DELTA, EWT,
         1                    IPAR, RPAR, IER)
 
-      This routine must solve the preconditioner linear system Pz = r, 
+      This routine must solve the preconditioner linear system Pz = r,
       where r = RV is input, and store the solution z in ZV.
- 
+
       The arguments are:
         T    -- current time [realtype, input]
         Y    -- array containing state variables [realtype, input]
@@ -435,18 +435,18 @@
         RPAR -- array containing real user data that was passed to
                 FIDAMALLOC [realtype, input]
         IER  -- return flag [int, output]:
-                   0 if successful, 
+                   0 if successful,
                    nonzero if an error.
 
   (4) Optional user-supplied error weight vector routine: FIDAEWT
 
-      As an option to providing the relative and absolute tolerances, the 
-      user may supply a routine that computes the weights used in the WRMS 
+      As an option to providing the relative and absolute tolerances, the
+      user may supply a routine that computes the weights used in the WRMS
       norms.  If supplied, it must have the following form:
 
         SUBROUTINE FIDAEWT(Y, EWT, IPAR, RPAR, IER)
 
-      It must store the error weights in EWT, given the current solution 
+      It must store the error weights in EWT, given the current solution
       vector Y.
 
       The arguments are:
@@ -457,35 +457,35 @@
         RPAR -- array containing real user data that was passed to
                 FIDAMALLOC [realtype, input]
         IER  -- return flag [int, output]:
-                   0 if successful, 
+                   0 if successful,
                    nonzero if an error.
 
   -----------------------------------------------------------------------------
- 
-  (5) Initialization:  FNVINITS / FNVINITP / FNVINITOMP / FNVINITPTS, 
-                       FSUNBANDMATINIT / FSUNDENSEMATINIT / 
+
+  (5) Initialization:  FNVINITS / FNVINITP / FNVINITOMP / FNVINITPTS,
+                       FSUNBANDMATINIT / FSUNDENSEMATINIT /
                           FSUNSPARSEMATINIT,
-                       FSUNBANDLINSOLINIT / FSUNDENSELINSOLINIT / 
-                          FSUNKLUINIT / FSUNKLUREINIT / FSUNKLUSETORDERING / 
-                          FSUNLAPACKBANDINIT / FSUNLAPACKDENSEINIT / 
-                          FSUNPCGINIT / FSUNSPBCGSINIT / FSUNSPFGMRINIT / 
+                       FSUNBANDLINSOLINIT / FSUNDENSELINSOLINIT /
+                          FSUNKLUINIT / FSUNKLUREINIT / FSUNKLUSETORDERING /
+                          FSUNLAPACKBANDINIT / FSUNLAPACKDENSEINIT /
+                          FSUNPCGINIT / FSUNSPBCGSINIT / FSUNSPFGMRINIT /
                           FSUNSPGMRINIT / FSUNSPTFQMRINIT / FSUNSUPERLUMTINIT /
                           FSUNSUPERLUMTSETORDERING,
                        FSUNNEWTONINIT,
-                       FIDAMALLOC, 
+                       FIDAMALLOC,
                        FIDADLSINIT / FIDASPILSINIT
                        FIDAREINIT,
-                       FIDATOLREINIT, 
+                       FIDATOLREINIT,
                        FIDACALCIC,
- 
-      NOTE: the initialization order is important!  It *must* proceed as 
-      shown: vector, matrix (if used), linear solver (if used), IDA, 
+
+      NOTE: the initialization order is important!  It *must* proceed as
+      shown: vector, matrix (if used), linear solver (if used), IDA,
       IDADls/IDASpils, reinit.
- 
-  (5.1s) To initialize the a vector specification for storing the solution 
+
+  (5.1s) To initialize the a vector specification for storing the solution
       data, the user must make one of the following calls:
 
-        (serial)   
+        (serial)
            CALL FNVINITS(2, NEQ, IER)
         (MPI parallel)
            CALL FNVINITP(COMM, 2, NLOCAL, NGLOBAL, IER)
@@ -494,52 +494,52 @@
         (PThreads threaded)
            CALL FNVINITPTS(2, NEQ, NUM_THREADS, IER)
 
-      In each of these, one argument is an int containing the IDA solver 
-      ID (2). 
+      In each of these, one argument is an int containing the IDA solver
+      ID (2).
 
       The other arguments are:
          NEQ = size of vectors [long int, input]
          COMM = the MPI communicator [int, input]
-         NLOCAL = local size of vectors on this processor 
+         NLOCAL = local size of vectors on this processor
             [long int, input]
-         NGLOBAL = the system size, and the global size of vectors (the sum 
+         NGLOBAL = the system size, and the global size of vectors (the sum
             of all values of NLOCAL) [long int, input]
          NUM_THREADS = number of threads
          IER = return completion flag [int, output]:
-                  0 = success, 
+                  0 = success,
                  -1 = failure.
 
-  (5.2) To initialize a band/dense/sparse matrix structure for 
+  (5.2) To initialize a band/dense/sparse matrix structure for
       storing the system Jacobian and for use within a direct linear solver,
       the user must make one of the following calls:
- 
+
            CALL FSUNBANDMATINIT(2, N, MU, ML, SMU, IER)
            CALL FSUNDENSEMATINIT(2, M, N, IER)
            CALL FSUNSPARSEMATINIT(2, M, N, NNZ, SPARSETYPE, IER)
 
-      In each of these, one argument is an int containing the IDA solver 
-      ID (2). 
+      In each of these, one argument is an int containing the IDA solver
+      ID (2).
 
       The other arguments are:
 
          M = the number of rows of the matrix [long int, input]
          N = the number of columns of the matrix [long int, input]
-         MU = the number of upper bands (diagonal not included) in a banded 
+         MU = the number of upper bands (diagonal not included) in a banded
             matrix [long int, input]
-         ML = the number of lower bands (diagonal not included) in a banded 
+         ML = the number of lower bands (diagonal not included) in a banded
             matrix [long int, input]
-         SMU = the number of upper bands to store (diagonal not included) 
+         SMU = the number of upper bands to store (diagonal not included)
             for factorization of a banded matrix [long int, input]
-         NNZ = the storage size (upper bound on the number of nonzeros) for 
+         NNZ = the storage size (upper bound on the number of nonzeros) for
             a sparse matrix [long int, input]
-         SPARSETYPE = integer denoting use of CSC (0) vs CSR (1) storage 
+         SPARSETYPE = integer denoting use of CSC (0) vs CSR (1) storage
             for a sparse matrix [int, input]
          IER = return completion flag [int, output]:
-                  0 = success, 
+                  0 = success,
                  -1 = failure.
 
-  (5.3) To initialize a linear solver structure for solving linear systems 
-      arising from solution to the DAE, the user must make one of the 
+  (5.3) To initialize a linear solver structure for solving linear systems
+      arising from solution to the DAE, the user must make one of the
       following calls:
 
            CALL FSUNBANDLINSOLINIT(2, IER)
@@ -571,60 +571,37 @@
            CALL FSUNSPTFQMRSETPRECTYPE(2, PRETYPE, IER)
            CALL FSUNSPTFQMRSETMAXL(2, MAXL, IER)
 
-      In all of the above, one argument is an int containing the IDA solver 
-      ID (2). 
+      In all of the above, one argument is an int containing the IDA solver
+      ID (2).
 
       The other arguments are:
 
-         NNZ = the storage size (upper bound on the number of nonzeros) for 
+         NNZ = the storage size (upper bound on the number of nonzeros) for
             a sparse matrix [long int, input]
-         ORD_CHOICE = integer denoting ordering choice (see 
-            SUNKLUSetOrdering and SUNSuperLUMTSetOrdering documentation 
+         ORD_CHOICE = integer denoting ordering choice (see
+            SUNKLUSetOrdering and SUNSuperLUMTSetOrdering documentation
             for details) [int, input]
-         PRETYPE = type of preconditioning to perform (0=none, 1=left, 
+         PRETYPE = type of preconditioning to perform (0=none, 1=left,
             2=right, 3=both) [int, input]
          MAXL = maximum Krylov subspace dimension [int, input]
-         GSTYPE = choice of Gram-Schmidt orthogonalization algorithm 
+         GSTYPE = choice of Gram-Schmidt orthogonalization algorithm
             (0=modified, 1=classical) [int, input]
          IER = return completion flag [int, output]:
-                   0 = success, 
+                   0 = success,
                   -1 = failure.
 
-<<<<<<< HEAD
-  (5.4) To initialize a nonlinear solver structure for solving nonlinear systems
-        arising from the solution to the DAE, the user must make the following
-        call:
-
-          CALL FSUNNEWTON(2, IER)
-
-        Once the nonlinear solver has been initialized, nonlinear solver
-        parameters may be modified calls to the function
-
-          CAll FSUNNEWTONSETMAXITERS(2, MAXITERS, IER)
-
-        In the above, the first argument is an integer corresponding to the
-        solver ID (2 for IDA). The other arguments are:
-
-           MAXITERS = maximum number of nonlinear solver iterations [int, input]
-           IER      = return completion flag [int, output]:
-                         0 = success, 
-                        -1 = failure.
-
-  (5.5) To set various problem and solution parameters and allocate
-=======
   (5.4) To set various problem and solution parameters and allocate
->>>>>>> 7ccb4ce0
       internal memory, make the following call:
 
-         CALL FIDAMALLOC(T0, Y0, YP0, IATOL, RTOL, ATOL, 
+         CALL FIDAMALLOC(T0, Y0, YP0, IATOL, RTOL, ATOL,
         1                IOUT, ROUT, IPAR, RPAR, IER)
 
       The arguments are:
          T0 = initial value of t [realtype, input]
          Y0 = array of initial conditions for y(t0) [realtype, input]
          YP0 = array of initial conditions for y'(t0) [realtype, input]
-         IATOL = type for absolute tolerance ATOL [int, input]: 
-                   1 = scalar, 
+         IATOL = type for absolute tolerance ATOL [int, input]:
+                   1 = scalar,
                    2 = array,
                    3 = user-supplied function; the user must supply a routine
                        FIDAEWT to compute the error weight vector.
@@ -639,13 +616,13 @@
          IER  = return completion flag [int, output]:
                    0 = SUCCESS,
                   -1 = failure (see printed message for failure details).
- 
-      The user data arrays IPAR and RPAR are passed unmodified to all 
-      subsequent calls to user-provided routines. Modifications to either 
-      array inside a user-provided routine will be propagated. Using these 
-      two arrays, the user can dispense with Common blocks to pass data 
+
+      The user data arrays IPAR and RPAR are passed unmodified to all
+      subsequent calls to user-provided routines. Modifications to either
+      array inside a user-provided routine will be propagated. Using these
+      two arrays, the user can dispense with Common blocks to pass data
       betwen user-provided routines.
-  
+
       The optional outputs are:
             LENRW   = IOUT( 1) -> IDAGetWorkSpace
             LENIW   = IOUT( 2) -> IDAGetWorkSpace
@@ -659,19 +636,19 @@
             KCUR    = IOUT(10) -> IDAGetCurrentOrder
             NBCKTRK = IOUT(11) -> IDAGetNumBacktrackOps
             NGE     = IOUT(12) -> IDAGetNumGEvals
- 
+
             HINUSED = ROUT( 1) -> IDAGetActualInitStep
             HLAST   = ROUT( 2) -> IDAGetLastStep
             HCUR    = ROUT( 3) -> IDAGetCurrentStep
             TCUR    = ROUT( 4) -> IDAGetCurrentTime
             TOLSFAC = ROUT( 5) -> IDAGetTolScaleFactor
             UNITRND = ROUT( 6) -> UNIT_ROUNDOFF
-      See the IDA manual for details. 
- 
-  (5.6) If a direct linear solver was created in step (5.3) then it must be 
-      attached to IDA.  If the user called any one of FSUNBANDLINSOLINIT, 
-      FSUNDENSELINSOLINIT, FSUNKLUINIT, FSUNLAPACKBANDINIT, 
-      FSUNLAPACKDENSEINIT, or FSUNSUPERLUMTINIT, then this must be 
+      See the IDA manual for details.
+
+  (5.6) If a direct linear solver was created in step (5.3) then it must be
+      attached to IDA.  If the user called any one of FSUNBANDLINSOLINIT,
+      FSUNDENSELINSOLINIT, FSUNKLUINIT, FSUNLAPACKBANDINIT,
+      FSUNLAPACKDENSEINIT, or FSUNSUPERLUMTINIT, then this must be
       attached to the IDADLS interface using the command:
 
         CALL FIDADLSINIT(IER)
@@ -681,9 +658,9 @@
                    0 = SUCCESS,
                   -1 = failure (see printed message for failure details).
 
-  (5.7) If an iterative linear solver was created in step (5.3) then it must 
-      be attached to IDA.  If the user called any one of FSUNPCGINIT, 
-      FSUNSPBCGSINIT, FSUNSPFGMRINIT, FSUNSPGMRINIT, or FSUNSPTFQMRINIT, 
+  (5.7) If an iterative linear solver was created in step (5.3) then it must
+      be attached to IDA.  If the user called any one of FSUNPCGINIT,
+      FSUNSPBCGSINIT, FSUNSPFGMRINIT, FSUNSPGMRINIT, or FSUNSPTFQMRINIT,
       then this must be attached to the IDASPILS interface using the command:
 
         CALL FIDASPILSINIT(IER)
@@ -693,142 +670,128 @@
                    0 = SUCCESS,
                   -1 = failure (see printed message for failure details).
 
-<<<<<<< HEAD
-  (5.8) The nonlinear solver strucutre must be attached to IDA using the
-        command:
-
-          CALL FIDANLSINIT(IER)
-
-        The arguments are:
-          IER = return completion flag [int, output]:
-                   0 = SUCCESS,
-                  -1 = failure (see printed message for failure details).
-
-  (5.9) If the user program includes the FIDAEWT routine for the evaluation 
-=======
-  (5.6) If the user program includes the FIDAEWT routine for the evaluation 
->>>>>>> 7ccb4ce0
+  (5.6) If the user program includes the FIDAEWT routine for the evaluation
       of the error weights, the following call must be made
 
         CALL FIDAEWTSET(FLAG, IER)
 
-      with FLAG = 1 to specify that FIDAEWT is provided and should be used; 
-      FLAG = 0 resets to the default EWT formulation. 
+      with FLAG = 1 to specify that FIDAEWT is provided and should be used;
+      FLAG = 0 resets to the default EWT formulation.
       The return flag IER is 0 if successful, and nonzero otherwise.
 
-  (5.10) If the user program includes the FIDABJAC routine for the 
-      evaluation of the band approximation to the Jacobian, then following 
-      the call to FIDADLSINIT, the following call must be made 
+  (5.10) If the user program includes the FIDABJAC routine for the
+      evaluation of the band approximation to the Jacobian, then following
+      the call to FIDADLSINIT, the following call must be made
 
         CALL FIDABANDSETJAC(FLAG, IER)
- 
-      with the int FLAG=1 to specify that FIDABJAC is provided and should be 
-      used; FLAG=0 specifies a reset to the internal finite difference 
-      Jacobian approximation.  The int return flag IER=0 if successful, 
+
+      with the int FLAG=1 to specify that FIDABJAC is provided and should be
+      used; FLAG=0 specifies a reset to the internal finite difference
+      Jacobian approximation.  The int return flag IER=0 if successful,
       nonzero otherwise.
- 
-      If the user program includes the FIDADJAC routine for the evaluation 
-      of the dense approximation to the Jacobian, then after the call to 
-      FIDADLSINIT, the following call must be made 
+
+      If the user program includes the FIDADJAC routine for the evaluation
+      of the dense approximation to the Jacobian, then after the call to
+      FIDADLSINIT, the following call must be made
 
         CALL FIDADENSESETJAC(FLAG, IER)
 
-      with the int FLAG=1 to specify that FIDADJAC is provided and should be 
-      used; FLAG=0 specifies a reset to the internal finite difference 
-      Jacobian approximation.  The int return flag IER=0 if successful, and 
+      with the int FLAG=1 to specify that FIDADJAC is provided and should be
+      used; FLAG=0 specifies a reset to the internal finite difference
+      Jacobian approximation.  The int return flag IER=0 if successful, and
       nonzero otherwise.
- 
+
       When using a sparse matrix and linear solver the user must provide the
-      FIDASPJAC routine for the evaluation of the sparse approximation to 
-      the Jacobian.  To indicate that this routine has been provided, after 
-      the call to FIDADLSINIT, the following call must be made 
+      FIDASPJAC routine for the evaluation of the sparse approximation to
+      the Jacobian.  To indicate that this routine has been provided, after
+      the call to FIDADLSINIT, the following call must be made
 
         CALL FIDASPARSESETJAC(IER)
 
       The int return flag IER=0 if successful, and nonzero otherwise.
 
- (5.11) If the user program includes the FIDAJTSETUP and FIDAJTIMES 
-      routines for setup of a Jacobian-times-vector product (for use with 
-      the IDASpils interface), then after creating the IDASpils interface, 
+ (5.11) If the user program includes the FIDAJTSETUP and FIDAJTIMES
+      routines for setup of a Jacobian-times-vector product (for use with
+      the IDASpils interface), then after creating the IDASpils interface,
       the following call must be made:
 
         CALL FIDASPILSSETJAC(FLAG, IER)
 
-      with the int FLAG=1 to specify that FIDAJTSETUP and FIDAJTIMES are 
-      provided and should be used; FLAG=0 specifies a reset to the internal 
-      finite difference approximation to this product).  The int return 
+      with the int FLAG=1 to specify that FIDAJTSETUP and FIDAJTIMES are
+      provided and should be used; FLAG=0 specifies a reset to the internal
+      finite difference approximation to this product).  The int return
       flag IER=0 if successful, and nonzero otherwise.
- 
-  (5.12) If the user program includes the FIDAPSET and FIDAPSOL routines 
-      for supplying a preconditioner to an iterative linear solver, then 
+
+  (5.12) If the user program includes the FIDAPSET and FIDAPSOL routines
+      for supplying a preconditioner to an iterative linear solver, then
       after creating the IDASpils interface, the following call must be made
 
         CALL FIDASPILSSETPREC(FLAG, IER)
 
-      with the int FLAG=1.  If FLAG=0 then preconditioning with these 
-      routines will be disabled. The return flag IER=0 if successful, 
+      with the int FLAG=1.  If FLAG=0 then preconditioning with these
+      routines will be disabled. The return flag IER=0 if successful,
       nonzero otherwise.
 
-  (5.13) If the user wishes to use one of IDAode's built-in preconditioning 
-      module, FIDABBD, then that should be initialized after creating the 
+  (5.13) If the user wishes to use one of IDAode's built-in preconditioning
+      module, FIDABBD, then that should be initialized after creating the
       IDASpils interface using the call
 
         CALL FIDABBDINIT(NLOCAL, MUDQ, MLDQ, MU, ML, DQRELY, IER)
 
-      Detailed explanation of the inputs to these functions, as well as any 
-      requirements of user-supplied functions on which these preconditioning 
+      Detailed explanation of the inputs to these functions, as well as any
+      requirements of user-supplied functions on which these preconditioning
       modules rely, may be found in the header file fidabbd.h.
 
   (5.14) To set various integer optional inputs, make the folowing call:
 
         CALL FIDASETIIN(KEY, VALUE, IER)
 
-      to set the integer input VALUE to the optional input specified by the 
-      quoted character string KEY.  VALUE must be a Fortran integer of size 
-      commensurate with a C "long int".  KEY must be one of the following: 
-      MAX_ORD, MAX_NSTEPS, MAX_ERRFAIL, MAX_NITERS, MAX_CONVFAIL, 
-      SUPPRESS_ALG, MAX_NSTEPS_IC, MAX_NITERS_IC, MAX_NJE_IC, LS_OFF_IC. 
-      The int return flag IER is 0 if successful, and nonzero otherwise. 
+      to set the integer input VALUE to the optional input specified by the
+      quoted character string KEY.  VALUE must be a Fortran integer of size
+      commensurate with a C "long int".  KEY must be one of the following:
+      MAX_ORD, MAX_NSTEPS, MAX_ERRFAIL, MAX_NITERS, MAX_CONVFAIL,
+      SUPPRESS_ALG, MAX_NSTEPS_IC, MAX_NITERS_IC, MAX_NJE_IC, LS_OFF_IC.
+      The int return flag IER is 0 if successful, and nonzero otherwise.
 
   (5.15) To set various real optional inputs, make the folowing call:
 
         CALL FIDASETRIN(KEY, VALUE, IER)
 
-      to set the realtype value VALUE to the optional input specified by the 
-      quoted character string KEY.  VALUE must be a Fortran real-valued 
-      number of size commensurate with the SUNDIALS "realtype".  KEY must 
+      to set the realtype value VALUE to the optional input specified by the
+      quoted character string KEY.  VALUE must be a Fortran real-valued
+      number of size commensurate with the SUNDIALS "realtype".  KEY must
       one of the following: INIT_STEP, MAX_STEP, MIIN_STEP, STOP_TIME,
       NLCONV_COEF. The int return flag IER is 0 if successful, and nonzero
-      otherwise. 
- 
-  (5.16) To set the vector of variable IDs or the vector of constraints, 
+      otherwise.
+
+  (5.16) To set the vector of variable IDs or the vector of constraints,
       make the following call:
 
         CALL FIDASETVIN(KEY, ARRAY, IER)
 
-      where ARRAY is an array of realtype and the quoted character string 
-      KEY is one of: ID_VEC or CONSTR_VEC.  The int return flag IER is 0 
-      if successful, and nonzero otherwise. 
- 
+      where ARRAY is an array of realtype and the quoted character string
+      KEY is one of: ID_VEC or CONSTR_VEC.  The int return flag IER is 0
+      if successful, and nonzero otherwise.
+
   (5.17) To re-initialize the FIDA solver for the solution of a new problem
       of the same size as one already solved, make the following call:
 
         CALL FIDAREINIT(T0, Y0, YP0, IATOL, RTOL, ATOL, ID, CONSTR, IER)
 
       The arguments have the same names and meanings as those of FIDAMALLOC.
-      FIDAREINIT performs the same initializations as FIDAMALLOC, but does 
-      no memory allocation for IDA data structures, using instead the 
-      existing internal memory created by the previous FIDAMALLOC call.  
+      FIDAREINIT performs the same initializations as FIDAMALLOC, but does
+      no memory allocation for IDA data structures, using instead the
+      existing internal memory created by the previous FIDAMALLOC call.
       The subsequent calls to attach the linear system solver is only needed
       if the matrix or linear solver objects have been re-created.
- 
+
   (5.18) To modify the tolerance parameters, make the following call:
 
         CALL FIDATOLREINIT(IATOL, RTOL, ATOL, IER)
 
-      The arguments have the same names and meanings as those of FIDAMALLOC. 
+      The arguments have the same names and meanings as those of FIDAMALLOC.
       FIDATOLREINIT simply calls IDASetTolerances with the given arguments.
- 
+
   (5.19) To compute consistent initial conditions for an index-one DAE system,
       make the following call:
 
@@ -839,27 +802,27 @@
                  1 = IDA_YP_YDP_INIT
                  2 = IDA_Y_INIT
                  (See user guide for additional details)
-         TOUT  = the first value of t at which a solution will 
+         TOUT  = the first value of t at which a solution will
                  be requested from FIDASOLVE [realtype, input].
          IER   = return completion flag [int, output].
 
-  (5.20) The SUNKLU solver will reuse much of the factorization information 
-      from one solve to the next.  If at any time the user wants to force a 
-      full refactorization or if the number of nonzeros in the Jacobian 
+  (5.20) The SUNKLU solver will reuse much of the factorization information
+      from one solve to the next.  If at any time the user wants to force a
+      full refactorization or if the number of nonzeros in the Jacobian
       matrix changes, the user should make the call
 
          CALL FSUNKLUREINIT(2, NNZ, REINIT_TYPE, IER)
 
       The arguments are:
          NNZ = the maximum number of nonzeros [int; input]
-         REINIT_TYPE = 1 or 2.  For a value of 1, the matrix will be 
-           destroyed and a new one will be allocated with NNZ nonzeros.  
-           For a value of 2, only symbolic and numeric factorizations will 
-           be completed. 
- 
+         REINIT_TYPE = 1 or 2.  For a value of 1, the matrix will be
+           destroyed and a new one will be allocated with NNZ nonzeros.
+           For a value of 2, only symbolic and numeric factorizations will
+           be completed.
+
   -----------------------------------------------------------------------------
- 
-  (6) Optional outputs from DLS and SPILS linear solvers (stored in the 
+
+  (6) Optional outputs from DLS and SPILS linear solvers (stored in the
       IOUT array that was passed to FIDAMALLOC)
 
       Optional outputs specific to the IDADLS interface:
@@ -868,7 +831,7 @@
          LSTF    = IOUT(15) -> IDADlsGetLastFlag
          NRELS   = IOUT(16) -> IDADlsGetNumResEvals
          NJE     = IOUT(17) -> IDADlsGetNumJacEvals
- 
+
       Optional outputs specific to the SPGMR case are:
          LENRWLS = IOUT(13) -> IDASpilsGetWorkSpace
          LENIWLS = IOUT(14) -> IDASpilsGetWorkSpace
@@ -879,12 +842,12 @@
          NPS     = IOUT(19) -> IDASpilsGetPrecSolves
          NLI     = IOUT(20) -> IDASpilsGetLinIters
          NLCF    = IOUT(21) -> IDASpilsGetConvFails
- 
-      See the IDA manual for more detailed descriptions of any of the 
+
+      See the IDA manual for more detailed descriptions of any of the
       above.
 
   -----------------------------------------------------------------------------
- 
+
   (7) The solver: FIDASOLVE
 
       To solve the DAE system, make the following call:
@@ -899,24 +862,24 @@
         ITASK = task indicator [int, input]:
                    1 = normal mode (overshoot TOUT and interpolate)
                    2 = one-step mode (return after each internal step taken)
-                   3 = normal tstop mode (like 1, but integration never 
-                       proceeds past TSTOP, which must be specified through a 
+                   3 = normal tstop mode (like 1, but integration never
+                       proceeds past TSTOP, which must be specified through a
                        call to FIDASETRIN using the key 'STOP_TIME')
-                   4 = one step tstop (like 2, but integration never goes 
+                   4 = one step tstop (like 2, but integration never goes
                        past TSTOP)
-        IER = completion flag [int, output]: 
-                   0 = success, 
-                   1 = tstop return, 
-                   2 = root return, 
+        IER = completion flag [int, output]:
+                   0 = success,
+                   1 = tstop return,
+                   2 = root return,
                    negative values are failure modes (see IDA manual).
       The current values of the optional outputs are immediately available in
       the IOUT and ROUT arrays.
 
   -----------------------------------------------------------------------------
- 
+
   (8) Getting current solution derivative: FIDAGETDKY
 
-      To obtain interpolated values of y and y' for any value of t in the 
+      To obtain interpolated values of y and y' for any value of t in the
       last internal step taken by IDA, make the following call:
 
          CALL FIDAGETDKY(T, K, DKY, IER)
@@ -927,9 +890,9 @@
         K = derivative order (0 .le. K .le. QU) [int, input]
         DKY = array containing computed K-th derivative of y [realtype, output]
         IER = return flag [int, output]: 0=success, <0 = illegal argument.
- 
+
   -----------------------------------------------------------------------------
- 
+
   (9) Get the current error weight vector: FIDAGETERRWEIGHTS
 
       To obtain the current error weight vector, make the following call:
@@ -939,7 +902,7 @@
       The arguments are:
         EWT = array containing the error weight vector [realtype, output]
         IER = return flag [int, output]: 0=success, nonzero if an error.
- 
+
   -----------------------------------------------------------------------------
 
   (10) Get an estimate of the local error: FIDAGETESTLOCALERR
@@ -951,17 +914,17 @@
       The arguments are:
         ELE = array with the estimated local error vector [realtype, output]
         IER = return flag [int, output]: 0=success, nonzero if an error.
- 
+
   -----------------------------------------------------------------------------
- 
+
   (11) Memory freeing: FIDAFREE
 
       To the free the internal memory created by the calls to FIDAMALLOC,
-      FIDADLSINIT/FIDASPILSINIT, the generic linear solver and matrix modules, 
+      FIDADLSINIT/FIDASPILSINIT, the generic linear solver and matrix modules,
       and FNVINIT*, make the following call:
 
         CALL FIDAFREE
- 
+
  =============================================================================*/
 
 #ifndef _FIDA_H
@@ -1108,7 +1071,7 @@
                 N_Vector vtemp1, N_Vector vtemp2, N_Vector vtemp3);
 
 int FIDASparseJac(realtype t, realtype c_j, N_Vector y, N_Vector yp,
-		  N_Vector rr, SUNMatrix Jac, void *user_data, 
+		  N_Vector rr, SUNMatrix Jac, void *user_data,
 		  N_Vector vtemp1, N_Vector vtemp2, N_Vector vtemp3);
 
 int FIDAJTSetup(realtype t, N_Vector y, N_Vector yp, N_Vector r,
@@ -1130,7 +1093,7 @@
 
 void FIDANullMatrix();
 void FIDANullNonlinSol();
-  
+
 /* Declarations for global variables shared amongst various routines */
 extern N_Vector F2C_IDA_vec;                 /* defined in FNVECTOR module */
 extern N_Vector F2C_IDA_ypvec;               /* defined in fida.c */
@@ -1140,7 +1103,7 @@
 extern SUNNonlinearSolver F2C_IDA_nonlinsol; /* defined in FSUNNONLINSOL module */
 extern void *IDA_idamem;                     /* defined in fida.c */
 extern long int *IDA_iout;                   /* defined in fida.c */
-extern realtype *IDA_rout;                   /* defined in fida.c */  
+extern realtype *IDA_rout;                   /* defined in fida.c */
 extern int IDA_ls;                           /* defined in fida.c */
 extern int IDA_nrtfn;                        /* defined in fida.c */
 
