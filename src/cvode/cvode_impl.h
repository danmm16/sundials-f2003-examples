/*
 * -----------------------------------------------------------------
 * Programmer(s): Daniel Reynolds @ SMU
 *                Scott D. Cohen, Alan C. Hindmarsh, Radu Serban
 *                   and Dan Shumaker @ LLNL
 * -----------------------------------------------------------------
 * LLNS/SMU Copyright Start
 * Copyright (c) 2017, Southern Methodist University and 
 * Lawrence Livermore National Security
 *
 * This work was performed under the auspices of the U.S. Department 
 * of Energy by Southern Methodist University and Lawrence Livermore 
 * National Laboratory under Contract DE-AC52-07NA27344.
 * Produced at Southern Methodist University and the Lawrence 
 * Livermore National Laboratory.
 *
 * All rights reserved.
 * For details, see the LICENSE file.
 * LLNS/SMU Copyright End
 * -----------------------------------------------------------------
 * Implementation header file for the main CVODE integrator.
 * -----------------------------------------------------------------
 */

#ifndef _CVODE_IMPL_H
#define _CVODE_IMPL_H

#include <stdarg.h>
#include <cvode/cvode.h>

#ifdef __cplusplus  /* wrapper to enable C++ usage */
extern "C" {
#endif

/*
 * =================================================================
 *   M A I N    I N T E G R A T O R    M E M O R Y    B L O C K
 * =================================================================
 */

/* Basic CVODE constants */

#define ADAMS_Q_MAX 12     /* max value of q for lmm == ADAMS     */
#define BDF_Q_MAX    5     /* max value of q for lmm == BDF       */
#define Q_MAX  ADAMS_Q_MAX /* max value of q for either lmm       */
#define L_MAX  (Q_MAX+1)   /* max value of L for either lmm       */
#define NUM_TESTS    5     /* number of error test quantities     */

#define HMIN_DEFAULT     RCONST(0.0)    /* hmin default value     */
#define HMAX_INV_DEFAULT RCONST(0.0)    /* hmax_inv default value */
#define MXHNIL_DEFAULT   10             /* mxhnil default value   */
#define MXSTEP_DEFAULT   500            /* mxstep default value   */

/* Return values for lower level routines used by CVode and functions
   provided to the nonlinear solver */

#define RHSFUNC_RECVR +9

/*
 * -----------------------------------------------------------------
 * Types : struct CVodeMemRec, CVodeMem
 * -----------------------------------------------------------------
 * The type CVodeMem is type pointer to struct CVodeMemRec.
 * This structure contains fields to keep track of problem state.
 * -----------------------------------------------------------------
 */

typedef struct CVodeMemRec {

  realtype cv_uround;    /* machine unit roundoff */

  /*-------------------------- 
    Problem Specification Data 
    --------------------------*/

  CVRhsFn cv_f;              /* y' = f(t,y(t))                                */
  void *cv_user_data;        /* user pointer passed to f                      */
  int cv_lmm;                /* lmm = CV_ADAMS or CV_BDF                      */
  int cv_itol;               /* itol = CV_SS, CV_SV, CV_WF, CV_NN             */

  realtype cv_reltol;        /* relative tolerance                            */
  realtype cv_Sabstol;       /* scalar absolute tolerance                     */
  N_Vector cv_Vabstol;       /* vector absolute tolerance                     */
  booleantype cv_user_efun;  /* SUNTRUE if user sets efun                     */
  CVEwtFn cv_efun;           /* function to set ewt                           */
  void *cv_e_data;           /* user pointer passed to efun                   */

  /*-----------------------
    Nordsieck History Array 
    -----------------------*/

  N_Vector cv_zn[L_MAX];  /* Nordsieck array, of size N x (q+1).
                             zn[j] is a vector of length N (j=0,...,q) 
                             zn[j] = [1/factorial(j)] * h^j * (jth      
                             derivative of the interpolating polynomial       */

  /*--------------------------
    other vectors of length N 
    -------------------------*/

  N_Vector cv_ewt;     /* error weight vector                                 */
  N_Vector cv_y;       /* y is used as temporary storage by the solver
                          The memory is provided by the user to CVode
                          where the vector is named yout.                     */
  N_Vector cv_acor;    /* In the context of the solution of the nonlinear
                          equation, acor = y_n(m) - y_n(0). On return, 
                          this vector is scaled to give the est. local err.   */
  N_Vector cv_tempv;   /* temporary storage vector                            */
  N_Vector cv_ftemp;   /* temporary storage vector                            */
  N_Vector cv_vtemp1;  /* temporary storage vector                            */
  N_Vector cv_vtemp2;  /* temporary storage vector                            */
  N_Vector cv_vtemp3;  /* temporary storage vector                            */

  /*-----------------
    Tstop information
    -----------------*/

  booleantype cv_tstopset;
  realtype cv_tstop;

  /*---------
    Step Data 
    ---------*/  

  int cv_q;                    /* current order                               */
  int cv_qprime;               /* order to be used on the next step  
                                  = q-1, q, or q+1                            */
  int cv_next_q;               /* order to be used on the next step           */
  int cv_qwait;                /* number of internal steps to wait before
                                  considering a change in q                   */
  int cv_L;                    /* L = q + 1                                   */

  realtype cv_hin;             /* initial step size                           */
  realtype cv_h;               /* current step size                           */
  realtype cv_hprime;          /* step size to be used on the next step       */ 
  realtype cv_next_h;          /* step size to be used on the next step       */ 
  realtype cv_eta;             /* eta = hprime / h                            */
  realtype cv_hscale;          /* value of h used in zn                       */
  realtype cv_tn;              /* current internal value of t                 */
  realtype cv_tretlast;        /* value of tret last returned by CVode        */

  realtype cv_tau[L_MAX+1];    /* array of previous q+1 successful step 
                                  sizes indexed from 1 to q+1                 */
  realtype cv_tq[NUM_TESTS+1]; /* array of test quantities indexed from 
                                  1 to NUM_TESTS(=5)                          */
  realtype cv_l[L_MAX];        /* coefficients of l(x) (degree q poly)        */

  realtype cv_rl1;              /* the scalar 1/l[1]                          */
  realtype cv_gamma;            /* gamma = h * rl1                            */
  realtype cv_gammap;           /* gamma at the last setup call               */
  realtype cv_gamrat;           /* gamma / gammap                             */

  realtype cv_crate;            /* estimated corrector convergence rate       */
  realtype cv_acnrm;            /* | acor | wrms                              */
  realtype cv_nlscoef;          /* coeficient in nonlinear convergence test   */

  /*------
    Limits 
    ------*/

  int cv_qmax;          /* q <= qmax                                          */
  long int cv_mxstep;   /* maximum number of internal steps for one user call */
  int cv_maxcor;        /* maximum number of corrector iterations for the
                           solution of the nonlinear equation                 */
  int cv_mxhnil;        /* maximum number of warning messages issued to the
                           user that t + h == t for the next internal step    */
  int cv_maxnef;        /* maximum number of error test failures              */
  int cv_maxncf;        /* maximum number of nonlinear convergence failures   */

  realtype cv_hmin;     /* |h| >= hmin                                        */
  realtype cv_hmax_inv; /* |h| <= 1/hmax_inv                                  */
  realtype cv_etamax;   /* eta <= etamax                                      */

  /*--------
    Counters 
    --------*/

  long int cv_nst;         /* number of internal steps taken                  */
  long int cv_nfe;         /* number of f calls                               */
  long int cv_ncfn;        /* number of corrector convergence failures        */
  long int cv_netf;        /* number of error test failures                   */
  long int cv_nni;         /* number of Newton iterations performed           */
  long int cv_nsetups;     /* number of setup calls                           */
  int cv_nhnil;            /* number of messages issued to the user that 
                              t + h == t for the next iternal step            */

  realtype cv_etaqm1;      /* ratio of new to old h for order q-1             */
  realtype cv_etaq;        /* ratio of new to old h for order q               */
  realtype cv_etaqp1;      /* ratio of new to old h for order q+1             */

  /*----------------------------
    Space requirements for CVODE 
    ----------------------------*/

  sunindextype cv_lrw1;        /* no. of realtype words in 1 N_Vector             */ 
  sunindextype cv_liw1;        /* no. of integer words in 1 N_Vector              */ 
  long int cv_lrw;             /* no. of realtype words in CVODE work vectors     */
  long int cv_liw;             /* no. of integer words in CVODE work vectors      */

  /*---------------------
    Nonlinear Solver Data
    ---------------------*/

  SUNNonlinearSolver NLS;  /* Sundials generic nonlinear solver object */
  int convfail;            /* flag to indicate when a Jacbian update may
                              be needed */

  /*------------------
    Linear Solver Data 
    ------------------*/

  /* Linear Solver functions to be called */

  int (*cv_linit)(struct CVodeMemRec *cv_mem);

  int (*cv_lsetup)(struct CVodeMemRec *cv_mem, int convfail, N_Vector ypred,
		   N_Vector fpred, booleantype *jcurPtr, N_Vector vtemp1,
		   N_Vector vtemp2, N_Vector vtemp3); 

  int (*cv_lsolve)(struct CVodeMemRec *cv_mem, N_Vector b, N_Vector weight,
		   N_Vector ycur, N_Vector fcur);

  int (*cv_lfree)(struct CVodeMemRec *cv_mem);

  /* Linear Solver specific memory */

  void *cv_lmem;           

  /*------------
    Saved Values
    ------------*/

  int cv_qu;                   /* last successful q value used                */
  long int cv_nstlp;           /* step number of last setup call              */
  realtype cv_h0u;             /* actual initial stepsize                     */
  realtype cv_hu;              /* last successful h value used                */
  realtype cv_saved_tq5;       /* saved value of tq[5]                        */
  booleantype cv_jcur;         /* is Jacobian info. for lin. solver current?  */
  realtype cv_tolsf;           /* tolerance scale factor                      */
  int cv_qmax_alloc;           /* value of qmax used when allocating memory   */
  int cv_indx_acor;            /* index of the zn vector with saved acor      */

  booleantype cv_VabstolMallocDone;
  booleantype cv_MallocDone;  

  /*-------------------------------------------
    Error handler function and error ouput file 
    -------------------------------------------*/

  CVErrHandlerFn cv_ehfun;    /* error messages are handled by ehfun          */
  void *cv_eh_data;           /* data pointer passed to ehfun                 */
  FILE *cv_errfp;             /* CVODE error messages are sent to errfp       */

  /*-------------------------
    Stability Limit Detection
    -------------------------*/

  booleantype cv_sldeton;     /* is Stability Limit Detection on?             */
  realtype cv_ssdat[6][4];    /* scaled data array for STALD                  */
  int cv_nscon;               /* counter for STALD method                     */
  long int cv_nor;            /* counter for number of order reductions       */

  /*----------------
    Rootfinding Data
    ----------------*/

  CVRootFn cv_gfun;        /* function g for roots sought                     */
  int cv_nrtfn;            /* number of components of g                       */
  int *cv_iroots;          /* array for root information                      */
  int *cv_rootdir;         /* array specifying direction of zero-crossing     */
  realtype cv_tlo;         /* nearest endpoint of interval in root search     */
  realtype cv_thi;         /* farthest endpoint of interval in root search    */
  realtype cv_trout;       /* t value returned by rootfinding routine         */
  realtype *cv_glo;        /* saved array of g values at t = tlo              */
  realtype *cv_ghi;        /* saved array of g values at t = thi              */
  realtype *cv_grout;      /* array of g values at t = trout                  */
  realtype cv_toutc;       /* copy of tout (if NORMAL mode)                   */
  realtype cv_ttol;        /* tolerance on root location                      */
  int cv_taskc;            /* copy of parameter itask                         */
  int cv_irfnd;            /* flag showing whether last step had a root       */
  long int cv_nge;         /* counter for g evaluations                       */
  booleantype *cv_gactive; /* array with active/inactive event functions      */
  int cv_mxgnull;          /* number of warning messages about possible g==0  */

  /*-----------------------
    Fused Vector Operations
    -----------------------*/

  realtype cv_cvals[L_MAX]; /* array of scalars */
  N_Vector cv_Xvecs[L_MAX]; /* array of vectors */

} *CVodeMem;

/*
 * =================================================================
 *     I N T E R F A C E   T O    L I N E A R   S O L V E R S
 * =================================================================
 */
  
/*
 * -----------------------------------------------------------------
 * Communication between CVODE and a CVODE Linear Solver
 * -----------------------------------------------------------------
 * convfail (input to cv_lsetup)
 *
 * CV_NO_FAILURES : Either this is the first cv_setup call for this
 *                  step, or the local error test failed on the
 *                  previous attempt at this step (but the Newton
 *                  iteration converged).
 *
 * CV_FAIL_BAD_J  : This value is passed to cv_lsetup if
 *
 *                  (a) The previous Newton corrector iteration
 *                      did not converge and the linear solver's
 *                      setup routine indicated that its Jacobian-
 *                      related data is not current
 *                                   or
 *                  (b) During the previous Newton corrector
 *                      iteration, the linear solver's solve routine
 *                      failed in a recoverable manner and the
 *                      linear solver's setup routine indicated that
 *                      its Jacobian-related data is not current.
 *
 * CV_FAIL_OTHER  : During the current internal step try, the
 *                  previous Newton iteration failed to converge
 *                  even though the linear solver was using current
 *                  Jacobian-related data.
 * -----------------------------------------------------------------
 */
  
/* Constants for convfail (input to cv_lsetup) */
  
#define CV_NO_FAILURES 0
#define CV_FAIL_BAD_J  1
#define CV_FAIL_OTHER  2

/*
 * -----------------------------------------------------------------
 * int (*cv_linit)(CVodeMem cv_mem);
 * -----------------------------------------------------------------
 * The purpose of cv_linit is to complete initializations for a
 * specific linear solver, such as counters and statistics.
 * An LInitFn should return 0 if it has successfully initialized the
 * CVODE linear solver and a negative value otherwise.
 * If an error does occur, an appropriate message should be sent to
 * the error handler function.
 * -----------------------------------------------------------------
 */
  
/*
 * -----------------------------------------------------------------
 * int (*cv_lsetup)(CVodeMem cv_mem, int convfail, N_Vector ypred,
 *                 N_Vector fpred, booleantype *jcurPtr,
 *                 N_Vector vtemp1, N_Vector vtemp2,
 *                 N_Vector vtemp3);
 * -----------------------------------------------------------------
 * The job of cv_lsetup is to prepare the linear solver for
 * subsequent calls to cv_lsolve. It may recompute Jacobian-
 * related data is it deems necessary. Its parameters are as
 * follows:
 *
 * cv_mem - problem memory pointer of type CVodeMem. See the
 *          typedef earlier in this file.
 *
 * convfail - a flag to indicate any problem that occurred during
 *            the solution of the nonlinear equation on the
 *            current time step for which the linear solver is
 *            being used. This flag can be used to help decide
 *            whether the Jacobian data kept by a CVODE linear
 *            solver needs to be updated or not.
 *            Its possible values have been documented above.
 *
 * ypred - the predicted y vector for the current CVODE internal
 *         step.
 *
 * fpred - f(tn, ypred).
 *
 * jcurPtr - a pointer to a boolean to be filled in by cv_lsetup.
 *           The function should set *jcurPtr=SUNTRUE if its Jacobian
 *           data is current after the call and should set
 *           *jcurPtr=SUNFALSE if its Jacobian data is not current.
 *           Note: If cv_lsetup calls for re-evaluation of
 *           Jacobian data (based on convfail and CVODE state
 *           data), it should return *jcurPtr=SUNTRUE always;
 *           otherwise an infinite loop can result.
 *
 * vtemp1 - temporary N_Vector provided for use by cv_lsetup.
 *
 * vtemp3 - temporary N_Vector provided for use by cv_lsetup.
 *
 * vtemp3 - temporary N_Vector provided for use by cv_lsetup.
 *
 * The cv_lsetup routine should return 0 if successful, a positive
 * value for a recoverable error, and a negative value for an
 * unrecoverable error.
 * -----------------------------------------------------------------
 */

/*
 * -----------------------------------------------------------------
 * int (*cv_lsolve)(CVodeMem cv_mem, N_Vector b, N_Vector weight,
 *                  N_Vector ycur, N_Vector fcur);
 * -----------------------------------------------------------------
 * cv_lsolve must solve the linear equation P x = b, where
 * P is some approximation to (I - gamma J), J = (df/dy)(tn,ycur)
 * and the RHS vector b is input. The N-vector ycur contains
 * the solver's current approximation to y(tn) and the vector
 * fcur contains the N_Vector f(tn,ycur). The solution is to be
 * returned in the vector b. cv_lsolve returns a positive value
 * for a recoverable error and a negative value for an
 * unrecoverable error. Success is indicated by a 0 return value.
 * -----------------------------------------------------------------
 */

/*
 * -----------------------------------------------------------------
 * int (*cv_lfree)(CVodeMem cv_mem);
 * -----------------------------------------------------------------
 * cv_lfree should free up any memory allocated by the linear
 * solver. This routine is called once a problem has been
 * completed and the linear solver is no longer needed.  It should 
 * return 0 upon success, nonzero on failure.
 * -----------------------------------------------------------------
 */
  
/*
 * =================================================================
 *   C V O D E    I N T E R N A L   F U N C T I O N S
 * =================================================================
 */

/* Prototype of internal ewtSet function */

int cvEwtSet(N_Vector ycur, N_Vector weight, void *data);

/* High level error handler */

void cvProcessError(CVodeMem cv_mem, 
		    int error_code, const char *module, const char *fname, 
		    const char *msgfmt, ...);

/* Prototype of internal ErrHandler function */

void cvErrHandler(int error_code, const char *module, const char *function, 
		  char *msg, void *data);

<<<<<<< HEAD
/* Nonlinear solver functions */
int cvNlsInit(CVodeMem cv_mem);
int cvNlsFree(CVodeMem cv_mem);
=======
/* Nonlinear solver initializtion function */

int cvNlsInit(CVodeMem cv_mem);
>>>>>>> 7ccb4ce0

/*
 * =================================================================
 *   C V O D E    E R R O R    M E S S A G E S
 * =================================================================
 */

#if defined(SUNDIALS_EXTENDED_PRECISION)

#define MSG_TIME        "t = %Lg"
#define MSG_TIME_H      "t = %Lg and h = %Lg"
#define MSG_TIME_INT    "t = %Lg is not between tcur - hu = %Lg and tcur = %Lg."
#define MSG_TIME_TOUT   "tout = %Lg"
#define MSG_TIME_TSTOP  "tstop = %Lg"

#elif defined(SUNDIALS_DOUBLE_PRECISION)

#define MSG_TIME        "t = %lg"
#define MSG_TIME_H      "t = %lg and h = %lg"
#define MSG_TIME_INT    "t = %lg is not between tcur - hu = %lg and tcur = %lg."
#define MSG_TIME_TOUT   "tout = %lg"
#define MSG_TIME_TSTOP  "tstop = %lg"

#else

#define MSG_TIME        "t = %g"
#define MSG_TIME_H      "t = %g and h = %g"
#define MSG_TIME_INT    "t = %g is not between tcur - hu = %g and tcur = %g."
#define MSG_TIME_TOUT   "tout = %g"
#define MSG_TIME_TSTOP  "tstop = %g"

#endif

/* Initialization and I/O error messages */

#define MSGCV_NO_MEM "cvode_mem = NULL illegal."
#define MSGCV_CVMEM_FAIL "Allocation of cvode_mem failed."
#define MSGCV_MEM_FAIL "A memory request failed."
#define MSGCV_BAD_LMM  "Illegal value for lmm. The legal values are CV_ADAMS and CV_BDF."
#define MSGCV_NO_MALLOC "Attempt to call before CVodeInit."
#define MSGCV_NEG_MAXORD "maxord <= 0 illegal."
#define MSGCV_BAD_MAXORD  "Illegal attempt to increase maximum method order."
#define MSGCV_SET_SLDET  "Attempt to use stability limit detection with the CV_ADAMS method illegal."
#define MSGCV_NEG_HMIN "hmin < 0 illegal."
#define MSGCV_NEG_HMAX "hmax < 0 illegal."
#define MSGCV_BAD_HMIN_HMAX "Inconsistent step size limits: hmin > hmax."
#define MSGCV_BAD_RELTOL "reltol < 0 illegal."
#define MSGCV_BAD_ABSTOL "abstol has negative component(s) (illegal)."
#define MSGCV_NULL_ABSTOL "abstol = NULL illegal."
#define MSGCV_NULL_Y0 "y0 = NULL illegal."
#define MSGCV_NULL_F "f = NULL illegal."
#define MSGCV_NULL_G "g = NULL illegal."
#define MSGCV_BAD_NVECTOR "A required vector operation is not implemented."
#define MSGCV_BAD_K "Illegal value for k."
#define MSGCV_NULL_DKY "dky = NULL illegal."
#define MSGCV_BAD_T "Illegal value for t." MSG_TIME_INT
#define MSGCV_NO_ROOT "Rootfinding was not initialized."
#define MSGCV_NLS_INIT_FAIL "The nonlinear solver's init routine failed."

/* CVode Error Messages */

#define MSGCV_NO_TOLS "No integration tolerances have been specified."
#define MSGCV_LSOLVE_NULL "The linear solver's solve routine is NULL."
#define MSGCV_YOUT_NULL "yout = NULL illegal."
#define MSGCV_TRET_NULL "tret = NULL illegal."
#define MSGCV_BAD_EWT "Initial ewt has component(s) equal to zero (illegal)."
#define MSGCV_EWT_NOW_BAD "At " MSG_TIME ", a component of ewt has become <= 0."
#define MSGCV_BAD_ITASK "Illegal value for itask."
#define MSGCV_BAD_H0 "h0 and tout - t0 inconsistent."
#define MSGCV_BAD_TOUT "Trouble interpolating at " MSG_TIME_TOUT ". tout too far back in direction of integration"
#define MSGCV_EWT_FAIL "The user-provide EwtSet function failed."
#define MSGCV_EWT_NOW_FAIL "At " MSG_TIME ", the user-provide EwtSet function failed."
#define MSGCV_LINIT_FAIL "The linear solver's init routine failed."
#define MSGCV_HNIL_DONE "The above warning has been issued mxhnil times and will not be issued again for this problem."
#define MSGCV_TOO_CLOSE "tout too close to t0 to start integration."
#define MSGCV_MAX_STEPS "At " MSG_TIME ", mxstep steps taken before reaching tout."
#define MSGCV_TOO_MUCH_ACC "At " MSG_TIME ", too much accuracy requested."
#define MSGCV_HNIL "Internal " MSG_TIME_H " are such that t + h = t on the next step. The solver will continue anyway."
#define MSGCV_ERR_FAILS "At " MSG_TIME_H ", the error test failed repeatedly or with |h| = hmin."
#define MSGCV_CONV_FAILS "At " MSG_TIME_H ", the corrector convergence test failed repeatedly or with |h| = hmin."
#define MSGCV_SETUP_FAILED "At " MSG_TIME ", the setup routine failed in an unrecoverable manner."
#define MSGCV_SOLVE_FAILED "At " MSG_TIME ", the solve routine failed in an unrecoverable manner."
#define MSGCV_RHSFUNC_FAILED "At " MSG_TIME ", the right-hand side routine failed in an unrecoverable manner."
#define MSGCV_RHSFUNC_UNREC "At " MSG_TIME ", the right-hand side failed in a recoverable manner, but no recovery is possible."
#define MSGCV_RHSFUNC_REPTD "At " MSG_TIME " repeated recoverable right-hand side function errors."
#define MSGCV_RHSFUNC_FIRST "The right-hand side routine failed at the first call."
#define MSGCV_RTFUNC_FAILED "At " MSG_TIME ", the rootfinding routine failed in an unrecoverable manner."
#define MSGCV_CLOSE_ROOTS "Root found at and very near " MSG_TIME "."
#define MSGCV_BAD_TSTOP "The value " MSG_TIME_TSTOP " is behind current " MSG_TIME " in the direction of integration."
#define MSGCV_INACTIVE_ROOTS "At the end of the first step, there are still some root functions identically 0. This warning will not be issued again."
#define MSGCV_NLS_SETUP_FAILED "At " MSG_TIME "the nonlinear solver setup failed unrecoverably."
#define MSGCV_NLS_INPUT_NULL "At " MSG_TIME "the nonlinear solver was passed a NULL input."

#ifdef __cplusplus
}
#endif

#endif<|MERGE_RESOLUTION|>--- conflicted
+++ resolved
@@ -5,13 +5,13 @@
  *                   and Dan Shumaker @ LLNL
  * -----------------------------------------------------------------
  * LLNS/SMU Copyright Start
- * Copyright (c) 2017, Southern Methodist University and 
+ * Copyright (c) 2017, Southern Methodist University and
  * Lawrence Livermore National Security
  *
- * This work was performed under the auspices of the U.S. Department 
- * of Energy by Southern Methodist University and Lawrence Livermore 
+ * This work was performed under the auspices of the U.S. Department
+ * of Energy by Southern Methodist University and Lawrence Livermore
  * National Laboratory under Contract DE-AC52-07NA27344.
- * Produced at Southern Methodist University and the Lawrence 
+ * Produced at Southern Methodist University and the Lawrence
  * Livermore National Laboratory.
  *
  * All rights reserved.
@@ -69,8 +69,8 @@
 
   realtype cv_uround;    /* machine unit roundoff */
 
-  /*-------------------------- 
-    Problem Specification Data 
+  /*--------------------------
+    Problem Specification Data
     --------------------------*/
 
   CVRhsFn cv_f;              /* y' = f(t,y(t))                                */
@@ -86,16 +86,16 @@
   void *cv_e_data;           /* user pointer passed to efun                   */
 
   /*-----------------------
-    Nordsieck History Array 
+    Nordsieck History Array
     -----------------------*/
 
   N_Vector cv_zn[L_MAX];  /* Nordsieck array, of size N x (q+1).
-                             zn[j] is a vector of length N (j=0,...,q) 
-                             zn[j] = [1/factorial(j)] * h^j * (jth      
+                             zn[j] is a vector of length N (j=0,...,q)
+                             zn[j] = [1/factorial(j)] * h^j * (jth
                              derivative of the interpolating polynomial       */
 
   /*--------------------------
-    other vectors of length N 
+    other vectors of length N
     -------------------------*/
 
   N_Vector cv_ewt;     /* error weight vector                                 */
@@ -103,7 +103,7 @@
                           The memory is provided by the user to CVode
                           where the vector is named yout.                     */
   N_Vector cv_acor;    /* In the context of the solution of the nonlinear
-                          equation, acor = y_n(m) - y_n(0). On return, 
+                          equation, acor = y_n(m) - y_n(0). On return,
                           this vector is scaled to give the est. local err.   */
   N_Vector cv_tempv;   /* temporary storage vector                            */
   N_Vector cv_ftemp;   /* temporary storage vector                            */
@@ -119,11 +119,11 @@
   realtype cv_tstop;
 
   /*---------
-    Step Data 
-    ---------*/  
+    Step Data
+    ---------*/
 
   int cv_q;                    /* current order                               */
-  int cv_qprime;               /* order to be used on the next step  
+  int cv_qprime;               /* order to be used on the next step
                                   = q-1, q, or q+1                            */
   int cv_next_q;               /* order to be used on the next step           */
   int cv_qwait;                /* number of internal steps to wait before
@@ -132,16 +132,16 @@
 
   realtype cv_hin;             /* initial step size                           */
   realtype cv_h;               /* current step size                           */
-  realtype cv_hprime;          /* step size to be used on the next step       */ 
-  realtype cv_next_h;          /* step size to be used on the next step       */ 
+  realtype cv_hprime;          /* step size to be used on the next step       */
+  realtype cv_next_h;          /* step size to be used on the next step       */
   realtype cv_eta;             /* eta = hprime / h                            */
   realtype cv_hscale;          /* value of h used in zn                       */
   realtype cv_tn;              /* current internal value of t                 */
   realtype cv_tretlast;        /* value of tret last returned by CVode        */
 
-  realtype cv_tau[L_MAX+1];    /* array of previous q+1 successful step 
+  realtype cv_tau[L_MAX+1];    /* array of previous q+1 successful step
                                   sizes indexed from 1 to q+1                 */
-  realtype cv_tq[NUM_TESTS+1]; /* array of test quantities indexed from 
+  realtype cv_tq[NUM_TESTS+1]; /* array of test quantities indexed from
                                   1 to NUM_TESTS(=5)                          */
   realtype cv_l[L_MAX];        /* coefficients of l(x) (degree q poly)        */
 
@@ -155,7 +155,7 @@
   realtype cv_nlscoef;          /* coeficient in nonlinear convergence test   */
 
   /*------
-    Limits 
+    Limits
     ------*/
 
   int cv_qmax;          /* q <= qmax                                          */
@@ -172,7 +172,7 @@
   realtype cv_etamax;   /* eta <= etamax                                      */
 
   /*--------
-    Counters 
+    Counters
     --------*/
 
   long int cv_nst;         /* number of internal steps taken                  */
@@ -181,7 +181,7 @@
   long int cv_netf;        /* number of error test failures                   */
   long int cv_nni;         /* number of Newton iterations performed           */
   long int cv_nsetups;     /* number of setup calls                           */
-  int cv_nhnil;            /* number of messages issued to the user that 
+  int cv_nhnil;            /* number of messages issued to the user that
                               t + h == t for the next iternal step            */
 
   realtype cv_etaqm1;      /* ratio of new to old h for order q-1             */
@@ -189,11 +189,11 @@
   realtype cv_etaqp1;      /* ratio of new to old h for order q+1             */
 
   /*----------------------------
-    Space requirements for CVODE 
+    Space requirements for CVODE
     ----------------------------*/
 
-  sunindextype cv_lrw1;        /* no. of realtype words in 1 N_Vector             */ 
-  sunindextype cv_liw1;        /* no. of integer words in 1 N_Vector              */ 
+  sunindextype cv_lrw1;        /* no. of realtype words in 1 N_Vector             */
+  sunindextype cv_liw1;        /* no. of integer words in 1 N_Vector              */
   long int cv_lrw;             /* no. of realtype words in CVODE work vectors     */
   long int cv_liw;             /* no. of integer words in CVODE work vectors      */
 
@@ -206,7 +206,7 @@
                               be needed */
 
   /*------------------
-    Linear Solver Data 
+    Linear Solver Data
     ------------------*/
 
   /* Linear Solver functions to be called */
@@ -215,7 +215,7 @@
 
   int (*cv_lsetup)(struct CVodeMemRec *cv_mem, int convfail, N_Vector ypred,
 		   N_Vector fpred, booleantype *jcurPtr, N_Vector vtemp1,
-		   N_Vector vtemp2, N_Vector vtemp3); 
+		   N_Vector vtemp2, N_Vector vtemp3);
 
   int (*cv_lsolve)(struct CVodeMemRec *cv_mem, N_Vector b, N_Vector weight,
 		   N_Vector ycur, N_Vector fcur);
@@ -224,7 +224,7 @@
 
   /* Linear Solver specific memory */
 
-  void *cv_lmem;           
+  void *cv_lmem;
 
   /*------------
     Saved Values
@@ -241,10 +241,10 @@
   int cv_indx_acor;            /* index of the zn vector with saved acor      */
 
   booleantype cv_VabstolMallocDone;
-  booleantype cv_MallocDone;  
+  booleantype cv_MallocDone;
 
   /*-------------------------------------------
-    Error handler function and error ouput file 
+    Error handler function and error ouput file
     -------------------------------------------*/
 
   CVErrHandlerFn cv_ehfun;    /* error messages are handled by ehfun          */
@@ -296,7 +296,7 @@
  *     I N T E R F A C E   T O    L I N E A R   S O L V E R S
  * =================================================================
  */
-  
+
 /*
  * -----------------------------------------------------------------
  * Communication between CVODE and a CVODE Linear Solver
@@ -327,9 +327,9 @@
  *                  Jacobian-related data.
  * -----------------------------------------------------------------
  */
-  
+
 /* Constants for convfail (input to cv_lsetup) */
-  
+
 #define CV_NO_FAILURES 0
 #define CV_FAIL_BAD_J  1
 #define CV_FAIL_OTHER  2
@@ -346,7 +346,7 @@
  * the error handler function.
  * -----------------------------------------------------------------
  */
-  
+
 /*
  * -----------------------------------------------------------------
  * int (*cv_lsetup)(CVodeMem cv_mem, int convfail, N_Vector ypred,
@@ -418,11 +418,11 @@
  * -----------------------------------------------------------------
  * cv_lfree should free up any memory allocated by the linear
  * solver. This routine is called once a problem has been
- * completed and the linear solver is no longer needed.  It should 
+ * completed and the linear solver is no longer needed.  It should
  * return 0 upon success, nonzero on failure.
  * -----------------------------------------------------------------
  */
-  
+
 /*
  * =================================================================
  *   C V O D E    I N T E R N A L   F U N C T I O N S
@@ -435,24 +435,18 @@
 
 /* High level error handler */
 
-void cvProcessError(CVodeMem cv_mem, 
-		    int error_code, const char *module, const char *fname, 
+void cvProcessError(CVodeMem cv_mem,
+		    int error_code, const char *module, const char *fname,
 		    const char *msgfmt, ...);
 
 /* Prototype of internal ErrHandler function */
 
-void cvErrHandler(int error_code, const char *module, const char *function, 
+void cvErrHandler(int error_code, const char *module, const char *function,
 		  char *msg, void *data);
 
-<<<<<<< HEAD
-/* Nonlinear solver functions */
+/* Nonlinear solver initializtion function */
+
 int cvNlsInit(CVodeMem cv_mem);
-int cvNlsFree(CVodeMem cv_mem);
-=======
-/* Nonlinear solver initializtion function */
-
-int cvNlsInit(CVodeMem cv_mem);
->>>>>>> 7ccb4ce0
 
 /*
  * =================================================================
