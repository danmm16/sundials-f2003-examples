# ---------------------------------------------------------------
# Programmer:  Radu Serban @ LLNL
# ---------------------------------------------------------------
# LLNS Copyright Start
# Copyright (c) 2014, Lawrence Livermore National Security
# This work was performed under the auspices of the U.S. Department
# of Energy by Lawrence Livermore National Laboratory in part under
# Contract W-7405-Eng-48 and in part under Contract DE-AC52-07NA27344.
# Produced at the Lawrence Livermore National Laboratory.
# All rights reserved.
# For details, see the LICENSE file.
# LLNS Copyright End
# ---------------------------------------------------------------
# CMakeLists.txt file for the generic SUNDIALS modules

# From here we only install the generic SUNDIALS headers.
# The implementations themselves are incorporated in the individual SUNDIALS solver libraries.

INSTALL(CODE "MESSAGE(\"\nInstall shared components\n\")")

# Add variable sundials_HEADERS with the exported SUNDIALS header files
SET(sundials_HEADERS
  sundials_band.h
  sundials_dense.h
  sundials_direct.h
  sundials_fnvector.h
  sundials_iterative.h
  sundials_linearsolver.h
  sundials_math.h
  sundials_matrix.h
<<<<<<< HEAD
  sundials_mpi.h
  sundials_mpi_types.h
=======
  sundials_nonlinearsolver.h
>>>>>>> af0e8d89
  sundials_nvector.h
  sundials_pcg.h
  sundials_sparse.h
  sundials_spbcgs.h
  sundials_spfgmr.h
  sundials_spgmr.h
  sundials_sptfqmr.h
  sundials_types.h
  sundials_version.h
  )

# Add prefix with complete path to the SUNDIALS header files
ADD_PREFIX(${sundials_SOURCE_DIR}/include/sundials/ sundials_HEADERS)

# Install the SUNDIALS header files
INSTALL(FILES ${sundials_HEADERS} DESTINATION include/sundials)

# If Blas/Lapack support was enabled, install the Lapack interface headers
IF(LAPACK_FOUND)
  SET(sundials_BL_HEADERS sundials_lapack.h)
  ADD_PREFIX(${sundials_SOURCE_DIR}/include/sundials/ sundials_BL_HEADERS)
  INSTALL(FILES ${sundials_BL_HEADERS} DESTINATION include/sundials)
ENDIF(LAPACK_FOUND)<|MERGE_RESOLUTION|>--- conflicted
+++ resolved
@@ -28,12 +28,9 @@
   sundials_linearsolver.h
   sundials_math.h
   sundials_matrix.h
-<<<<<<< HEAD
   sundials_mpi.h
   sundials_mpi_types.h
-=======
   sundials_nonlinearsolver.h
->>>>>>> af0e8d89
   sundials_nvector.h
   sundials_pcg.h
   sundials_sparse.h
