--- conflicted
+++ resolved
@@ -445,17 +445,11 @@
   const sunindextype N = getSize<realtype, sunindextype>(X);
   realtype *zdata = getDevData<realtype, sunindextype>(Z);
 
-<<<<<<< HEAD
-  RAJA::forall<RAJA::cuda_exec<256> >(zeroIdx, N, [=] __device__(sunindextype i) {
-     zdata[i] = ONE / xdata[i];
-  });
-=======
   RAJA::forall<RAJA_NODE_TYPE >(RAJA::RangeSegment(zeroIdx, N),
     RAJA_LAMBDA(sunindextype i) {
       zdata[i] = ONE / xdata[i];
     }
   );
->>>>>>> d657e4dc
 }
 
 void N_VAddConst_Raja(N_Vector X, realtype b, N_Vector Z)
