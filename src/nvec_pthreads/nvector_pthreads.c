/* -----------------------------------------------------------------
 * Programmer(s): David J. Gardner @ LLNL
 * -----------------------------------------------------------------
 * Acknowledgements: This NVECTOR module is based on the NVECTOR
 *                   Serial module by Scott D. Cohen, Alan C.
 *                   Hindmarsh, Radu Serban, and Aaron Collier
 *                   @ LLNL
 * -----------------------------------------------------------------
 * LLNS Copyright Start
 * Copyright (c) 2014, Lawrence Livermore National Security
 * This work was performed under the auspices of the U.S. Department
 * of Energy by Lawrence Livermore National Laboratory in part under
 * Contract W-7405-Eng-48 and in part under Contract DE-AC52-07NA27344.
 * Produced at the Lawrence Livermore National Laboratory.
 * All rights reserved.
 * For details, see the LICENSE file.
 * LLNS Copyright End
 * -----------------------------------------------------------------
 * This is the implementation file for a POSIX Threads (Pthreads)
 * implementation of the NVECTOR package using a LOCAL array of
 * structures to pass data to threads.
 * -----------------------------------------------------------------*/

#include <stdio.h>
#include <stdlib.h>

#include <nvector/nvector_pthreads.h>
#include <sundials/sundials_math.h>
#include <math.h> /* define NAN */

#define ZERO   RCONST(0.0)
#define HALF   RCONST(0.5)
#define ONE    RCONST(1.0)
#define ONEPT5 RCONST(1.5)

/* Private function prototypes */
/* z=x */
static void VCopy_Pthreads(N_Vector x, N_Vector z);
/* z=x+y */
static void VSum_Pthreads(N_Vector x, N_Vector y, N_Vector z);
/* z=x-y */
static void VDiff_Pthreads(N_Vector x, N_Vector y, N_Vector z);
/* z=-x */
static void VNeg_Pthreads(N_Vector x, N_Vector z);
/* z=c(x+y) */
static void VScaleSum_Pthreads(realtype c, N_Vector x, N_Vector y, N_Vector z);
/* z=c(x-y) */
static void VScaleDiff_Pthreads(realtype c, N_Vector x, N_Vector y, N_Vector z);
/* z=ax+y */
static void VLin1_Pthreads(realtype a, N_Vector x, N_Vector y, N_Vector z);
/* z=ax-y */
static void VLin2_Pthreads(realtype a, N_Vector x, N_Vector y, N_Vector z);
/* y <- ax+y */
static void Vaxpy_Pthreads(realtype a, N_Vector x, N_Vector y);
/* x <- ax */
static void VScaleBy_Pthreads(realtype a, N_Vector x);

/* Pthread companion function prototypes */
static void *N_VLinearSum_PT(void *thread_data);
static void *N_VConst_PT(void *thread_data);
static void *N_VProd_PT(void *thread_data);
static void *N_VDiv_PT(void *thread_data);
static void *N_VScale_PT(void *thread_data);
static void *N_VAbs_PT(void *thread_data);
static void *N_VInv_PT(void *thread_data);
static void *N_VAddConst_PT(void *thread_data);
static void *N_VCompare_PT(void *thread_data);
static void *VCopy_PT(void *thread_data);
static void *VSum_PT(void *thread_data);
static void *VDiff_PT(void *thread_data);
static void *VNeg_PT(void *thread_data);
static void *VScaleSum_PT(void *thread_data);
static void *VScaleDiff_PT(void *thread_data);
static void *VLin1_PT(void *thread_data);
static void *VLin2_PT(void *thread_data);
static void *VScaleBy_PT(void *thread_data);
static void *Vaxpy_PT(void *thread_data);
static void *N_VDotProd_PT(void *thread_data);
static void *N_VMaxNorm_PT(void *thread_data);
static void *N_VWrmsNorm_PT(void *thread_data);
static void *N_VMin_PT(void *thread_data);
static void *N_VWL2Norm_PT(void *thread_data);
static void *N_VL1Norm_PT(void *thread_data);
static void *N_VInvTest_PT(void *thread_data);
static void *N_VWrmsNormMask_PT(void *thread_data);
static void *N_VConstrMask_PT(void *thread_data);
static void *N_VMinQuotient_PT(void *thread_data);

/* Fused vector operation companion function prototypes */
static void *N_VLinearCombination_PT(void *thread_data);
static void *N_VScaleAddMulti_PT(void *thread_data);
static void *N_VDotProdMulti_PT(void *thread_data);

/* Vector array vector operation companion function prototypes */
static void *N_VLinearSumVectorArray_PT(void *thread_data);
static void *N_VScaleVectorArray_PT(void *thread_data);
static void *N_VConstVectorArray_PT(void *thread_data);
static void *N_VWrmsNormVectorArray_PT(void *thread_data);
static void *N_VWrmsNormMaskVectorArray_PT(void *thread_data);
static void *N_VScaleAddMultiVectorArray_PT(void *thread_data);
static void *N_VLinearCombinationVectorArray_PT(void *thread_data);

/* Function to determine loop values for threads */
static void N_VSplitLoop(int myid, int *nthreads, sunindextype *N,
			 sunindextype *start, sunindextype *end);

/* Function to initialize thread data */
static void N_VInitThreadData(Pthreads_Data *thread_data);

/*
 * -----------------------------------------------------------------
 * exported functions
 * -----------------------------------------------------------------
 */

/* ----------------------------------------------------------------
 * Returns vector type ID. Used to identify vector implementation
 * from abstract N_Vector interface.
 */
N_Vector_ID N_VGetVectorID_Pthreads(N_Vector v)
{
  return SUNDIALS_NVEC_PTHREADS;
}

/* ----------------------------------------------------------------------------
 * Function to create a new empty vector
 */

N_Vector N_VNewEmpty_Pthreads(sunindextype length, int num_threads)
{
  N_Vector v;
  N_Vector_Ops ops;
  N_VectorContent_Pthreads content;

  /* Create vector */
  v = NULL;
  v = (N_Vector) malloc(sizeof *v);
  if (v == NULL) return(NULL);

  /* Create vector operation structure */
  ops = NULL;
  ops = (N_Vector_Ops) malloc(sizeof(struct _generic_N_Vector_Ops));
  if (ops == NULL) { free(v); return(NULL); }

  ops->nvgetvectorid     = N_VGetVectorID_Pthreads;
  ops->nvclone           = N_VClone_Pthreads;
  ops->nvcloneempty      = N_VCloneEmpty_Pthreads;
  ops->nvdestroy         = N_VDestroy_Pthreads;
  ops->nvspace           = N_VSpace_Pthreads;
  ops->nvgetarraypointer = N_VGetArrayPointer_Pthreads;
  ops->nvsetarraypointer = N_VSetArrayPointer_Pthreads;

  /* standard vector operations */
  ops->nvlinearsum    = N_VLinearSum_Pthreads;
  ops->nvconst        = N_VConst_Pthreads;
  ops->nvprod         = N_VProd_Pthreads;
  ops->nvdiv          = N_VDiv_Pthreads;
  ops->nvscale        = N_VScale_Pthreads;
  ops->nvabs          = N_VAbs_Pthreads;
  ops->nvinv          = N_VInv_Pthreads;
  ops->nvaddconst     = N_VAddConst_Pthreads;
  ops->nvdotprod      = N_VDotProd_Pthreads;
  ops->nvmaxnorm      = N_VMaxNorm_Pthreads;
  ops->nvwrmsnormmask = N_VWrmsNormMask_Pthreads;
  ops->nvwrmsnorm     = N_VWrmsNorm_Pthreads;
  ops->nvmin          = N_VMin_Pthreads;
  ops->nvwl2norm      = N_VWL2Norm_Pthreads;
  ops->nvl1norm       = N_VL1Norm_Pthreads;
  ops->nvcompare      = N_VCompare_Pthreads;
  ops->nvinvtest      = N_VInvTest_Pthreads;
  ops->nvconstrmask   = N_VConstrMask_Pthreads;
  ops->nvminquotient  = N_VMinQuotient_Pthreads;

  /* fused vector operations */
  ops->nvlinearcombination = N_VLinearCombination_Pthreads;
  ops->nvscaleaddmulti     = N_VScaleAddMulti_Pthreads;
  ops->nvdotprodmulti      = N_VDotProdMulti_Pthreads;

  /* vector array operations */
  ops->nvlinearsumvectorarray         = N_VLinearSumVectorArray_Pthreads;
  ops->nvscalevectorarray             = N_VScaleVectorArray_Pthreads;
  ops->nvconstvectorarray             = N_VConstVectorArray_Pthreads;
  ops->nvwrmsnormvectorarray          = N_VWrmsNormVectorArray_Pthreads;
  ops->nvwrmsnormmaskvectorarray      = N_VWrmsNormMaskVectorArray_Pthreads;
  ops->nvscaleaddmultivectorarray     = N_VScaleAddMultiVectorArray_Pthreads;
  ops->nvlinearcombinationvectorarray = N_VLinearCombinationVectorArray_Pthreads;

  /* Create content */
  content = NULL;
  content = (N_VectorContent_Pthreads) malloc(sizeof(struct _N_VectorContent_Pthreads));
  if (content == NULL) { free(ops); free(v); return(NULL); }

  content->length      = length;
  content->num_threads = num_threads;
  content->own_data    = SUNFALSE;
  content->data        = NULL;

  /* Attach content and ops */
  v->content = content;
  v->ops     = ops;

  return(v);
}

/* ----------------------------------------------------------------------------
 * Function to create a new vector
 */

N_Vector N_VNew_Pthreads(sunindextype length, int num_threads)
{
  N_Vector v;
  realtype *data;

  v = NULL;
  v = N_VNewEmpty_Pthreads(length, num_threads);
  if (v == NULL) return(NULL);

  /* Create data */
  if (length > 0) {

    /* Allocate memory */
    data = NULL;
    data = (realtype *) malloc(length * sizeof(realtype));
    if(data == NULL) { N_VDestroy_Pthreads(v); return(NULL); }

    /* Attach data */
    NV_OWN_DATA_PT(v) = SUNTRUE;
    NV_DATA_PT(v)     = data;

  }

  return(v);
}

/* ----------------------------------------------------------------------------
 * Function to create a vector with user data component
 */

N_Vector N_VMake_Pthreads(sunindextype length, int num_threads, realtype *v_data)
{
  N_Vector v;

  v = NULL;
  v = N_VNewEmpty_Pthreads(length, num_threads);
  if (v == NULL) return(NULL);

  if (length > 0) {
    /* Attach data */
    NV_OWN_DATA_PT(v) = SUNFALSE;
    NV_DATA_PT(v)     = v_data;
  }

  return(v);
}

/* ----------------------------------------------------------------------------
 * Function to create an array of new vectors.
 */

N_Vector *N_VCloneVectorArray_Pthreads(int count, N_Vector w)
{
  N_Vector *vs;
  int j;

  if (count <= 0) return(NULL);

  vs = NULL;
  vs = (N_Vector *) malloc(count * sizeof(N_Vector));
  if(vs == NULL) return(NULL);

  for (j = 0; j < count; j++) {
    vs[j] = NULL;
    vs[j] = N_VClone_Pthreads(w);
    if (vs[j] == NULL) {
      N_VDestroyVectorArray_Pthreads(vs, j-1);
      return(NULL);
    }
  }

  return(vs);
}

/* ----------------------------------------------------------------------------
 * Function to create an array of new vectors with NULL data array.
 */

N_Vector *N_VCloneVectorArrayEmpty_Pthreads(int count, N_Vector w)
{
  N_Vector *vs;
  int j;

  if (count <= 0) return(NULL);

  vs = NULL;
  vs = (N_Vector *) malloc(count * sizeof(N_Vector));
  if(vs == NULL) return(NULL);

  for (j = 0; j < count; j++) {
    vs[j] = NULL;
    vs[j] = N_VCloneEmpty_Pthreads(w);
    if (vs[j] == NULL) {
      N_VDestroyVectorArray_Pthreads(vs, j-1);
      return(NULL);
    }
  }

  return(vs);
}

/* ----------------------------------------------------------------------------
 * Function to free an array created with N_VCloneVectorArray_Pthreads
 */

void N_VDestroyVectorArray_Pthreads(N_Vector *vs, int count)
{
  int j;

  for (j = 0; j < count; j++) N_VDestroy_Pthreads(vs[j]);

  free(vs); vs = NULL;

  return;
}

/* ----------------------------------------------------------------------------
 * Function to return number of vector elements
 */
sunindextype N_VGetLength_Pthreads(N_Vector v)
{
  return NV_LENGTH_PT(v);
}

/* ----------------------------------------------------------------------------
 * Function to print a vector to stdout
 */

void N_VPrint_Pthreads(N_Vector x)
{
  N_VPrintFile_Pthreads(x, stdout);
}

/* ----------------------------------------------------------------------------
 * Function to print a vector to outfile
 */

void N_VPrintFile_Pthreads(N_Vector x, FILE *outfile)
{
  sunindextype i, N;
  realtype *xd;

  xd = NULL;

  N  = NV_LENGTH_PT(x);
  xd = NV_DATA_PT(x);

  for (i = 0; i < N; i++) {
#if defined(SUNDIALS_EXTENDED_PRECISION)
    fprintf(outfile, "%11.8Lg\n", xd[i]);
#elif defined(SUNDIALS_DOUBLE_PRECISION)
    fprintf(outfile, "%11.8g\n", xd[i]);
#else
    fprintf(outfile, "%11.8g\n", xd[i]);
#endif
  }
  fprintf(outfile, "\n");

  return;
}

/*
 * -----------------------------------------------------------------
 * implementation of vector operations
 * -----------------------------------------------------------------
 */

/* ----------------------------------------------------------------------------
 * Create new vector from existing vector without attaching data
 */

N_Vector N_VCloneEmpty_Pthreads(N_Vector w)
{
  N_Vector v;
  N_Vector_Ops ops;
  N_VectorContent_Pthreads content;

  if (w == NULL) return(NULL);

  /* Create vector */
  v = NULL;
  v = (N_Vector) malloc(sizeof *v);
  if (v == NULL) return(NULL);

  /* Create vector operation structure */
  ops = NULL;
  ops = (N_Vector_Ops) malloc(sizeof(struct _generic_N_Vector_Ops));
  if (ops == NULL) { free(v); return(NULL); }

  ops->nvgetvectorid     = w->ops->nvgetvectorid;
  ops->nvclone           = w->ops->nvclone;
  ops->nvcloneempty      = w->ops->nvcloneempty;
  ops->nvdestroy         = w->ops->nvdestroy;
  ops->nvspace           = w->ops->nvspace;
  ops->nvgetarraypointer = w->ops->nvgetarraypointer;
  ops->nvsetarraypointer = w->ops->nvsetarraypointer;
<<<<<<< HEAD

  /* standard vector operations */
  ops->nvlinearsum    = w->ops->nvlinearsum;
  ops->nvconst        = w->ops->nvconst;
  ops->nvprod         = w->ops->nvprod;
  ops->nvdiv          = w->ops->nvdiv;
  ops->nvscale        = w->ops->nvscale;
  ops->nvabs          = w->ops->nvabs;
  ops->nvinv          = w->ops->nvinv;
  ops->nvaddconst     = w->ops->nvaddconst;
  ops->nvdotprod      = w->ops->nvdotprod;
  ops->nvmaxnorm      = w->ops->nvmaxnorm;
  ops->nvwrmsnormmask = w->ops->nvwrmsnormmask;
  ops->nvwrmsnorm     = w->ops->nvwrmsnorm;
  ops->nvmin          = w->ops->nvmin;
  ops->nvwl2norm      = w->ops->nvwl2norm;
  ops->nvl1norm       = w->ops->nvl1norm;
  ops->nvcompare      = w->ops->nvcompare;
  ops->nvinvtest      = w->ops->nvinvtest;
  ops->nvconstrmask   = w->ops->nvconstrmask;
  ops->nvminquotient  = w->ops->nvminquotient;

  /* fused vector operations */
  ops->nvlinearcombination = w->ops->nvlinearcombination;
  ops->nvscaleaddmulti     = w->ops->nvscaleaddmulti;
  ops->nvdotprodmulti      = w->ops->nvdotprodmulti;

  /* vector array operations */
  ops->nvlinearsumvectorarray         = w->ops->nvlinearsumvectorarray;
  ops->nvscalevectorarray             = w->ops->nvscalevectorarray;
  ops->nvconstvectorarray             = w->ops->nvconstvectorarray;
  ops->nvwrmsnormvectorarray          = w->ops->nvwrmsnormvectorarray;
  ops->nvwrmsnormmaskvectorarray      = w->ops->nvwrmsnormmaskvectorarray;
  ops->nvscaleaddmultivectorarray     = w->ops->nvscaleaddmultivectorarray;
  ops->nvlinearcombinationvectorarray = w->ops->nvlinearcombinationvectorarray;
=======
  ops->nvlinearsum       = w->ops->nvlinearsum;
  ops->nvconst           = w->ops->nvconst;
  ops->nvprod            = w->ops->nvprod;
  ops->nvdiv             = w->ops->nvdiv;
  ops->nvscale           = w->ops->nvscale;
  ops->nvabs             = w->ops->nvabs;
  ops->nvinv             = w->ops->nvinv;
  ops->nvaddconst        = w->ops->nvaddconst;
  ops->nvdotprod         = w->ops->nvdotprod;
  ops->nvmaxnorm         = w->ops->nvmaxnorm;
  ops->nvwrmsnormmask    = w->ops->nvwrmsnormmask;
  ops->nvwrmsnorm        = w->ops->nvwrmsnorm;
  ops->nvmin             = w->ops->nvmin;
  ops->nvwl2norm         = w->ops->nvwl2norm;
  ops->nvl1norm          = w->ops->nvl1norm;
  ops->nvcompare         = w->ops->nvcompare;
  ops->nvinvtest         = w->ops->nvinvtest;
  ops->nvconstrmask      = w->ops->nvconstrmask;
  ops->nvminquotient     = w->ops->nvminquotient;
>>>>>>> d657e4dc

  /* Create content */
  content = NULL;
  content = (N_VectorContent_Pthreads) malloc(sizeof(struct _N_VectorContent_Pthreads));
  if (content == NULL) { free(ops); free(v); return(NULL); }

  content->length      = NV_LENGTH_PT(w);
  content->num_threads = NV_NUM_THREADS_PT(w);
  content->own_data    = SUNFALSE;
  content->data        = NULL;

  /* Attach content and ops */
  v->content = content;
  v->ops     = ops;

  return(v);
}


/* ----------------------------------------------------------------------------
 * Create new vector from existing vector and attach data
 */

N_Vector N_VClone_Pthreads(N_Vector w)
{
  N_Vector v;
  realtype *data;
  sunindextype length;

  v = NULL;
  v = N_VCloneEmpty_Pthreads(w);
  if (v == NULL) return(NULL);

  length = NV_LENGTH_PT(w);

  /* Create data */
  if (length > 0) {

    /* Allocate memory */
    data = NULL;
    data = (realtype *) malloc(length * sizeof(realtype));
    if(data == NULL) { N_VDestroy_Pthreads(v); return(NULL); }

    /* Attach data */
    NV_OWN_DATA_PT(v) = SUNTRUE;
    NV_DATA_PT(v)     = data;

  }

  return(v);
}

/* ----------------------------------------------------------------------------
 * Destroy vector and free vector memory
 */

void N_VDestroy_Pthreads(N_Vector v)
{
  if (NV_OWN_DATA_PT(v) == SUNTRUE) {
    free(NV_DATA_PT(v));
    NV_DATA_PT(v) = NULL;
  }
  free(v->content); v->content = NULL;
  free(v->ops); v->ops = NULL;
  free(v); v = NULL;

  return;
}

/* ----------------------------------------------------------------------------
 * Get storage requirement for vector
 */

void N_VSpace_Pthreads(N_Vector v, sunindextype *lrw, sunindextype *liw)
{
  *lrw = NV_LENGTH_PT(v);
  *liw = 1;

  return;
}


/* ----------------------------------------------------------------------------
 * Get vector data pointer
 */

realtype *N_VGetArrayPointer_Pthreads(N_Vector v)
{
  return((realtype *) NV_DATA_PT(v));
}


/* ----------------------------------------------------------------------------
 * Set vector data pointer
 */

void N_VSetArrayPointer_Pthreads(realtype *v_data, N_Vector v)
{
  if (NV_LENGTH_PT(v) > 0) NV_DATA_PT(v) = v_data;

  return;
}


/* ----------------------------------------------------------------------------
 * Compute linear sum z[i] = a*x[i]+b*y[i]
 */

void N_VLinearSum_Pthreads(realtype a, N_Vector x, realtype b, N_Vector y, N_Vector z)
{
  sunindextype   N;
  int            i, nthreads;
  pthread_t      *threads;
  Pthreads_Data  *thread_data;
  pthread_attr_t attr;

  realtype c;
  N_Vector v1, v2;
  booleantype test;

  if ((b == ONE) && (z == y)) {    /* BLAS usage: axpy y <- ax+y */
    Vaxpy_Pthreads(a,x,y);
    return;
  }

  if ((a == ONE) && (z == x)) {    /* BLAS usage: axpy x <- by+x */
    Vaxpy_Pthreads(b,y,x);
    return;
  }

  /* Case: a == b == 1.0 */

  if ((a == ONE) && (b == ONE)) {
    VSum_Pthreads(x, y, z);
    return;
  }

  /* Cases: (1) a == 1.0, b = -1.0, (2) a == -1.0, b == 1.0 */

  if ((test = ((a == ONE) && (b == -ONE))) || ((a == -ONE) && (b == ONE))) {
    v1 = test ? y : x;
    v2 = test ? x : y;
    VDiff_Pthreads(v2, v1, z);
    return;
  }

  /* Cases: (1) a == 1.0, b == other or 0.0, (2) a == other or 0.0, b == 1.0 */
  /* if a or b is 0.0, then user should have called N_VScale */

  if ((test = (a == ONE)) || (b == ONE)) {
    c  = test ? b : a;
    v1 = test ? y : x;
    v2 = test ? x : y;
    VLin1_Pthreads(c, v1, v2, z);
    return;
  }

  /* Cases: (1) a == -1.0, b != 1.0, (2) a != 1.0, b == -1.0 */

  if ((test = (a == -ONE)) || (b == -ONE)) {
    c = test ? b : a;
    v1 = test ? y : x;
    v2 = test ? x : y;
    VLin2_Pthreads(c, v1, v2, z);
    return;
  }

  /* Case: a == b */
  /* catches case both a and b are 0.0 - user should have called N_VConst */

  if (a == b) {
    VScaleSum_Pthreads(a, x, y, z);
    return;
  }

  /* Case: a == -b */

  if (a == -b) {
    VScaleDiff_Pthreads(a, x, y, z);
    return;
  }

  /* Do all cases not handled above:
     (1) a == other, b == 0.0 - user should have called N_VScale
     (2) a == 0.0, b == other - user should have called N_VScale
     (3) a,b == other, a !=b, a != -b */

  /* allocate threads and thread data structs */
  N            = NV_LENGTH_PT(x);
  nthreads     = NV_NUM_THREADS_PT(x);
  threads      = (pthread_t *) malloc(nthreads*sizeof(pthread_t));
  thread_data  = (Pthreads_Data *) malloc(nthreads*sizeof(struct _Pthreads_Data));

  /* set thread attributes */
  pthread_attr_init(&attr);
  pthread_attr_setdetachstate(&attr, PTHREAD_CREATE_JOINABLE);

  for (i=0; i<nthreads; i++) {
    /* initialize thread data */
    N_VInitThreadData(&thread_data[i]);

    /* compute start and end loop index for thread */
    N_VSplitLoop(i, &nthreads, &N, &thread_data[i].start, &thread_data[i].end);

    /* pack thread data */
    thread_data[i].c1 = a;
    thread_data[i].c2 = b;
    thread_data[i].v1 = NV_DATA_PT(x);
    thread_data[i].v2 = NV_DATA_PT(y);
    thread_data[i].v3 = NV_DATA_PT(z);

    /* create threads and call pthread companion function */
    pthread_create(&threads[i], &attr, N_VLinearSum_PT, (void *) &thread_data[i]);
  }

  /* wait for all threads to finish */
  for (i=0; i<nthreads; i++) {
    pthread_join(threads[i], NULL);
  }

  /* clean up and return */
  pthread_attr_destroy(&attr);
  free(threads);
  free(thread_data);

  return;
}

/* ----------------------------------------------------------------------------
 * Pthread companion function to N_VLinearSum
 */

static void *N_VLinearSum_PT(void *thread_data)
{
  sunindextype i, start, end;
  realtype a, b;
  realtype *xd, *yd, *zd;
  Pthreads_Data *my_data;

  /* extract thread data */
  my_data = (Pthreads_Data *) thread_data;

  a  = my_data->c1;
  b  = my_data->c2;
  xd = my_data->v1;
  yd = my_data->v2;
  zd = my_data->v3;

  start = my_data->start;
  end   = my_data->end;

  /* compute linear sum */
  for (i = start; i < end; i++){
    zd[i] = (a*xd[i])+(b*yd[i]);
  }

  /* exit */
  pthread_exit(NULL);
}


/* ----------------------------------------------------------------------------
 * Assigns constant value to all vector elements, z[i] = c
 */

void N_VConst_Pthreads(realtype c, N_Vector z)
{
  sunindextype   N;
  int            i, nthreads;
  pthread_t      *threads;
  Pthreads_Data  *thread_data;
  pthread_attr_t attr;

  /* allocate threads and thread data structs */
  N            = NV_LENGTH_PT(z);
  nthreads     = NV_NUM_THREADS_PT(z);
  threads      = malloc(nthreads*sizeof(pthread_t));
  thread_data  = (Pthreads_Data *) malloc(nthreads*sizeof(struct _Pthreads_Data));

  /* set thread attributes */
  pthread_attr_init(&attr);
  pthread_attr_setdetachstate(&attr, PTHREAD_CREATE_JOINABLE);

  for (i=0; i<nthreads; i++) {
    /* initialize thread data */
    N_VInitThreadData(&thread_data[i]);

    /* compute start and end loop index for thread */
    N_VSplitLoop(i, &nthreads, &N, &thread_data[i].start, &thread_data[i].end);

    /* pack thread data */
    thread_data[i].c1 = c;
    thread_data[i].v1 = NV_DATA_PT(z);

    /* create threads and call pthread companion function */
    pthread_create(&threads[i], &attr, N_VConst_PT, (void *) &thread_data[i]);
  }

  /* wait for all threads to finish */
  for (i=0; i<nthreads; i++) {
    pthread_join(threads[i], NULL);
  }

  /* clean up and return */
  pthread_attr_destroy(&attr);
  free(threads);
  free(thread_data);

  return;
}


/* ----------------------------------------------------------------------------
 * Pthread companion function to N_VConst
 */

static void *N_VConst_PT(void *thread_data)
{
  sunindextype i, start, end;
  realtype c;
  realtype *zd;
  Pthreads_Data *my_data;

  /* extract thread data */
  my_data = (Pthreads_Data *) thread_data;

  c  = my_data->c1;
  zd = my_data->v1;

  start = my_data->start;
  end   = my_data->end;

  /* assign constant values */
  for (i = start; i < end; i++)
    zd[i] = c;

  /* exit */
  pthread_exit(NULL);
}


/* ----------------------------------------------------------------------------
 * Compute componentwise product z[i] = x[i]*y[i]
 */

void N_VProd_Pthreads(N_Vector x, N_Vector y, N_Vector z)
{
  sunindextype   N;
  int            i, nthreads;
  pthread_t      *threads;
  Pthreads_Data  *thread_data;
  pthread_attr_t attr;

  /* allocate threads and thread data structs */
  N            = NV_LENGTH_PT(x);
  nthreads     = NV_NUM_THREADS_PT(x);
  threads      = malloc(nthreads*sizeof(pthread_t));
  thread_data  = (Pthreads_Data *) malloc(nthreads*sizeof(struct _Pthreads_Data));

  /* set thread attributes */
  pthread_attr_init(&attr);
  pthread_attr_setdetachstate(&attr, PTHREAD_CREATE_JOINABLE);

  for (i=0; i<nthreads; i++) {
    /* initialize thread data */
    N_VInitThreadData(&thread_data[i]);

    /* compute start and end loop index for thread */
    N_VSplitLoop(i, &nthreads, &N, &thread_data[i].start, &thread_data[i].end);

    /* pack thread data */
    thread_data[i].v1 = NV_DATA_PT(x);
    thread_data[i].v2 = NV_DATA_PT(y);
    thread_data[i].v3 = NV_DATA_PT(z);

    /* create threads and call pthread companion function */
    pthread_create(&threads[i], &attr, N_VProd_PT, (void *) &thread_data[i]);
  }

  /* wait for all threads to finish */
  for (i=0; i<nthreads; i++) {
    pthread_join(threads[i], NULL);
  }

  /* clean up and exit */
  pthread_attr_destroy(&attr);
  free(threads);
  free(thread_data);

  return;
}

/* ----------------------------------------------------------------------------
 * Pthread companion function to N_VProd
 */

static void *N_VProd_PT(void *thread_data)
{
  sunindextype i, start, end;
  realtype *xd, *yd, *zd;
  Pthreads_Data *my_data;

  /* extract thread data */
  my_data = (Pthreads_Data *) thread_data;

  xd = my_data->v1;
  yd = my_data->v2;
  zd = my_data->v3;

  start = my_data->start;
  end   = my_data->end;

  /* compute componentwise product */
  for (i = start; i < end; i++)
    zd[i] = xd[i]*yd[i];

  /* exit */
  pthread_exit(NULL);
}


/* ----------------------------------------------------------------------------
 * Compute componentwise division z[i] = x[i]/y[i]
 */

void N_VDiv_Pthreads(N_Vector x, N_Vector y, N_Vector z)
{
  sunindextype   N;
  int            i, nthreads;
  pthread_t      *threads;
  Pthreads_Data  *thread_data;
  pthread_attr_t attr;

  /* allocate threads and thread data structs */
  N            = NV_LENGTH_PT(x);
  nthreads     = NV_NUM_THREADS_PT(x);
  threads      = malloc(nthreads*sizeof(pthread_t));
  thread_data  = (Pthreads_Data *) malloc(nthreads*sizeof(struct _Pthreads_Data));

  /* set thread attributes */
  pthread_attr_init(&attr);
  pthread_attr_setdetachstate(&attr, PTHREAD_CREATE_JOINABLE);

  for (i=0; i<nthreads; i++) {
    /* initialize thread data */
    N_VInitThreadData(&thread_data[i]);

    /* compute start and end loop index for thread */
    N_VSplitLoop(i, &nthreads, &N, &thread_data[i].start, &thread_data[i].end);

    /* pack thread data */
    thread_data[i].v1 = NV_DATA_PT(x);
    thread_data[i].v2 = NV_DATA_PT(y);
    thread_data[i].v3 = NV_DATA_PT(z);

    /* create threads and call pthread companion function */
    pthread_create(&threads[i], &attr, N_VDiv_PT, (void *) &thread_data[i]);
  }

  /* wait for all threads to finish */
  for (i=0; i<nthreads; i++) {
    pthread_join(threads[i], NULL);
  }

  /* clean up and return */
  pthread_attr_destroy(&attr);
  free(threads);
  free(thread_data);

  return;
}


/* ----------------------------------------------------------------------------
 * Pthread companion function to N_VDiv
 */

static void *N_VDiv_PT(void *thread_data)
{
  sunindextype i, start, end;
  realtype *xd, *yd, *zd;
  Pthreads_Data *my_data;

  /* extract thread data */
  my_data = (Pthreads_Data *) thread_data;

  xd = my_data->v1;
  yd = my_data->v2;
  zd = my_data->v3;

  start = my_data->start;
  end   = my_data->end;

  /* compute componentwise division */
  for (i = start; i < end; i++)
    zd[i] = xd[i]/yd[i];

  /* exit */
  pthread_exit(NULL);
}


/* ----------------------------------------------------------------------------
 * Compute scaler multiplication z[i] = c*x[i]
 */

void N_VScale_Pthreads(realtype c, N_Vector x, N_Vector z)
{
  sunindextype   N;
  int            i, nthreads;
  pthread_t      *threads;
  Pthreads_Data  *thread_data;
  pthread_attr_t attr;

  if (z == x) {  /* BLAS usage: scale x <- cx */
    VScaleBy_Pthreads(c, x);
    return;
  }

  if (c == ONE) {
    VCopy_Pthreads(x, z);
  } else if (c == -ONE) {
    VNeg_Pthreads(x, z);
  } else {
    /* allocate threads and thread data structs */
    N            = NV_LENGTH_PT(x);
    nthreads     = NV_NUM_THREADS_PT(x);
    threads      = malloc(nthreads*sizeof(pthread_t));
    thread_data  = (Pthreads_Data *) malloc(nthreads*sizeof(struct _Pthreads_Data));

    /* set thread attributes */
    pthread_attr_init(&attr);
    pthread_attr_setdetachstate(&attr, PTHREAD_CREATE_JOINABLE);

    for (i=0; i<nthreads; i++) {
      /* initialize thread data */
      N_VInitThreadData(&thread_data[i]);

      /* compute start and end loop index for thread */
      N_VSplitLoop(i, &nthreads, &N, &thread_data[i].start, &thread_data[i].end);

      /* pack thread data */
      thread_data[i].c1 = c;
      thread_data[i].v1 = NV_DATA_PT(x);
      thread_data[i].v2 = NV_DATA_PT(z);

      /* create threads and call pthread companion function */
      pthread_create(&threads[i], &attr, N_VScale_PT, (void *) &thread_data[i]);
    }

    /* wait for all threads to finish */
    for (i=0; i<nthreads; i++) {
      pthread_join(threads[i], NULL);
    }

    /* clean up */
    pthread_attr_destroy(&attr);
    free(threads);
    free(thread_data);
  }

  return;
}


/* ----------------------------------------------------------------------------
 * Pthread companion function to N_VScale
 */

static void *N_VScale_PT(void *thread_data)
{
  sunindextype i, start, end;
  realtype c;
  realtype *xd, *zd;
  Pthreads_Data *my_data;

  /* extract thread data */
  my_data = (Pthreads_Data *) thread_data;

  c  = my_data->c1;
  xd = my_data->v1;
  zd = my_data->v2;

  start = my_data->start;
  end   = my_data->end;

  /* compute scaler multiplication */
  for (i = start; i < end; i++)
    zd[i] = c*xd[i];

  /* exit */
  pthread_exit(NULL);
}


/* ----------------------------------------------------------------------------
 * Compute absolute value of vector components z[i] = SUNRabs(x[i])
 */

void N_VAbs_Pthreads(N_Vector x, N_Vector z)
{
  sunindextype   N;
  int            i, nthreads;
  pthread_t      *threads;
  Pthreads_Data  *thread_data;
  pthread_attr_t attr;

  /* allocate threads and thread data structs */
  N            = NV_LENGTH_PT(x);
  nthreads     = NV_NUM_THREADS_PT(x);
  threads      = malloc(nthreads*sizeof(pthread_t));
  thread_data  = (Pthreads_Data *) malloc(nthreads*sizeof(struct _Pthreads_Data));

  /* set thread attributes */
  pthread_attr_init(&attr);
  pthread_attr_setdetachstate(&attr, PTHREAD_CREATE_JOINABLE);

  for (i=0; i<nthreads; i++) {
    /* initialize thread data */
    N_VInitThreadData(&thread_data[i]);

    /* compute start and end loop index for thread */
    N_VSplitLoop(i, &nthreads, &N, &thread_data[i].start, &thread_data[i].end);

    /* pack thread data */
    thread_data[i].v1 = NV_DATA_PT(x);
    thread_data[i].v2 = NV_DATA_PT(z);

    /* create threads and call pthread companion function */
    pthread_create(&threads[i], &attr, N_VAbs_PT, (void *) &thread_data[i]);
  }

  /* wait for all threads to finish */
  for (i=0; i<nthreads; i++) {
    pthread_join(threads[i], NULL);
  }

  /* clean up and return */
  pthread_attr_destroy(&attr);
  free(threads);
  free(thread_data);

  return;
}


/* ----------------------------------------------------------------------------
 * Pthread companion function to N_VAbs
 */

static void *N_VAbs_PT(void *thread_data)
{
  sunindextype i, start, end;
  realtype *xd, *zd;
  Pthreads_Data *my_data;

  /* extract thread data */
  my_data = (Pthreads_Data *) thread_data;

  xd = my_data->v1;
  zd = my_data->v2;

  start = my_data->start;
  end   = my_data->end;

  /* compute absolute value of components */
  for (i = start; i < end; i++)
    zd[i] = SUNRabs(xd[i]);

  /* exit */
  pthread_exit(NULL);
}


/* ----------------------------------------------------------------------------
 * Compute componentwise inverse z[i] = 1 / x[i]
 */

void N_VInv_Pthreads(N_Vector x, N_Vector z)
{
  sunindextype   N;
  int            i, nthreads;
  pthread_t      *threads;
  Pthreads_Data  *thread_data;
  pthread_attr_t attr;

  /* allocate threads and thread data structs */
  N            = NV_LENGTH_PT(x);
  nthreads     = NV_NUM_THREADS_PT(x);
  threads      = malloc(nthreads*sizeof(pthread_t));
  thread_data  = (Pthreads_Data *) malloc(nthreads*sizeof(struct _Pthreads_Data));

  /* set thread attributes */
  pthread_attr_init(&attr);
  pthread_attr_setdetachstate(&attr, PTHREAD_CREATE_JOINABLE);

  for (i=0; i<nthreads; i++) {
    /* initialize thread data */
    N_VInitThreadData(&thread_data[i]);

    /* compute start and end loop index for thread */
    N_VSplitLoop(i, &nthreads, &N, &thread_data[i].start, &thread_data[i].end);

    /* pack thread data */
    thread_data[i].v1 = NV_DATA_PT(x);
    thread_data[i].v2 = NV_DATA_PT(z);

    /* create threads and call pthread companion function */
    pthread_create(&threads[i], &attr, N_VInv_PT, (void *) &thread_data[i]);
  }

  /* wait for all threads to finish */
  for (i=0; i<nthreads; i++) {
    pthread_join(threads[i], NULL);
  }

  /* clean up and return */
  pthread_attr_destroy(&attr);
  free(threads);
  free(thread_data);

  return;
}


/* ----------------------------------------------------------------------------
 * Pthread companion function to N_VInv
 */

static void *N_VInv_PT(void *thread_data)
{
  sunindextype i, start, end;
  realtype *xd, *zd;
  Pthreads_Data *my_data;

  /* extract thread data */
  my_data = (Pthreads_Data *) thread_data;

  xd = my_data->v1;
  zd = my_data->v2;

  start = my_data->start;
  end   = my_data->end;

  /* compute componentwise inverse */
  for (i = start; i < end; i++)
    zd[i] = ONE/xd[i];

  /* exit */
  pthread_exit(NULL);
}


/* ----------------------------------------------------------------------------
 * Compute componentwise addition of a scaler to a vector z[i] = x[i] + b
 */

void N_VAddConst_Pthreads(N_Vector x, realtype b, N_Vector z)
{
  sunindextype   N;
  int            i, nthreads;
  pthread_t      *threads;
  Pthreads_Data  *thread_data;
  pthread_attr_t attr;

  /* allocate threads and thread data structs */
  N            = NV_LENGTH_PT(x);
  nthreads     = NV_NUM_THREADS_PT(x);
  threads      = malloc(nthreads*sizeof(pthread_t));
  thread_data  = (Pthreads_Data *) malloc(nthreads*sizeof(struct _Pthreads_Data));

  /* set thread attributes */
  pthread_attr_init(&attr);
  pthread_attr_setdetachstate(&attr, PTHREAD_CREATE_JOINABLE);

  for (i=0; i<nthreads; i++) {
    /* initialize thread data */
    N_VInitThreadData(&thread_data[i]);

    /* compute start and end loop index for thread */
    N_VSplitLoop(i, &nthreads, &N, &thread_data[i].start, &thread_data[i].end);

    /* pack thread data */
    thread_data[i].c1 = b;
    thread_data[i].v1 = NV_DATA_PT(x);
    thread_data[i].v2 = NV_DATA_PT(z);

    /* create threads and call pthread companion function */
    pthread_create(&threads[i], &attr, N_VAddConst_PT, (void *) &thread_data[i]);
  }

  /* wait for all threads to finish */
  for (i=0; i<nthreads; i++) {
    pthread_join(threads[i], NULL);
  }

  /* clean up and return */
  pthread_attr_destroy(&attr);
  free(threads);
  free(thread_data);

  return;
}


/* ----------------------------------------------------------------------------
 * Pthread companion function to N_VAddConst
 */

static void *N_VAddConst_PT(void *thread_data)
{
  sunindextype i, start, end;
  realtype b;
  realtype *xd, *zd;
  Pthreads_Data *my_data;

  /* extract thread data */
  my_data = (Pthreads_Data *) thread_data;

  b  = my_data->c1;
  xd = my_data->v1;
  zd = my_data->v2;

  start = my_data->start;
  end   = my_data->end;

  /* compute componentwise constant addition */
  for (i = start; i < end; i++)
    zd[i] = xd[i] + b;

  /* exit */
  pthread_exit(NULL);
}


/* ----------------------------------------------------------------------------
 * Computes the dot product of two vectors, a = sum(x[i]*y[i])
 */

realtype N_VDotProd_Pthreads(N_Vector x, N_Vector y)
{
  sunindextype    N;
  int             i, nthreads;
  pthread_t       *threads;
  Pthreads_Data   *thread_data;
  pthread_attr_t  attr;
  pthread_mutex_t global_mutex;
  realtype        sum = ZERO;

  /* allocate threads and thread data structs */
  N           = NV_LENGTH_PT(x);
  nthreads    = NV_NUM_THREADS_PT(x);
  threads     = malloc(nthreads*sizeof(pthread_t));
  thread_data = (Pthreads_Data *) malloc(nthreads*sizeof(struct _Pthreads_Data));

  /* set thread attributes */
  pthread_attr_init(&attr);
  pthread_attr_setdetachstate(&attr, PTHREAD_CREATE_JOINABLE);

  /* lock for reduction */
  pthread_mutex_init(&global_mutex, NULL);

  for (i=0; i<nthreads; i++) {
    /* initialize thread data */
    N_VInitThreadData(&thread_data[i]);

    /* compute start and end loop index for thread */
    N_VSplitLoop(i, &nthreads, &N, &thread_data[i].start, &thread_data[i].end);

    /* pack thread data */
    thread_data[i].v1 = NV_DATA_PT(x);
    thread_data[i].v2 = NV_DATA_PT(y);
    thread_data[i].global_val   = &sum;
    thread_data[i].global_mutex = &global_mutex;

    /* create threads and call pthread companion function */
    pthread_create(&threads[i], &attr, N_VDotProd_PT, (void *) &thread_data[i]);
  }

  /* wait for all threads to finish */
  for (i=0; i<nthreads; i++) {
    pthread_join(threads[i], NULL);
  }

  /* clean up and return */
  pthread_attr_destroy(&attr);
  pthread_mutex_destroy(&global_mutex);
  free(threads);
  free(thread_data);

  return(sum);
}


/* ----------------------------------------------------------------------------
 * Pthread companion function to N_VDotProd
 */

static void *N_VDotProd_PT(void *thread_data)
{
  sunindextype i, start, end;
  realtype *xd, *yd;
  realtype local_sum, *global_sum;
  Pthreads_Data *my_data;
  pthread_mutex_t *global_mutex;

  /* extract thread data */
  my_data = (Pthreads_Data *) thread_data;

  xd = my_data->v1;
  yd = my_data->v2;

  global_sum   = my_data->global_val;
  global_mutex = my_data->global_mutex;

  start = my_data->start;
  end   = my_data->end;

  /* compute dot product */
  local_sum = ZERO;
  for (i = start; i < end; i++)
    local_sum += xd[i] * yd[i];

  /* update global sum */
  pthread_mutex_lock(global_mutex);
  *global_sum += local_sum;
  pthread_mutex_unlock(global_mutex);

  /* exit */
  pthread_exit(NULL);
}


/* ----------------------------------------------------------------------------
 * Computes max norm of the vector
 */

realtype N_VMaxNorm_Pthreads(N_Vector x)
{
  sunindextype    N;
  int             i, nthreads;
  pthread_t       *threads;
  Pthreads_Data   *thread_data;
  pthread_attr_t  attr;
  pthread_mutex_t global_mutex;
  realtype        max = ZERO;

  /* allocate threads and thread data structs */
  N            = NV_LENGTH_PT(x);
  nthreads     = NV_NUM_THREADS_PT(x);
  threads      = malloc(nthreads*sizeof(pthread_t));
  thread_data  = (Pthreads_Data *) malloc(nthreads*sizeof(struct _Pthreads_Data));

  /* set thread attributes */
  pthread_attr_init(&attr);
  pthread_attr_setdetachstate(&attr, PTHREAD_CREATE_JOINABLE);

  /* lock for reduction */
  pthread_mutex_init(&global_mutex, NULL);

  for (i=0; i<nthreads; i++) {
    /* initialize thread data */
    N_VInitThreadData(&thread_data[i]);

    /* compute start and end loop index for thread */
    N_VSplitLoop(i, &nthreads, &N, &thread_data[i].start, &thread_data[i].end);

    /* pack thread data */
    thread_data[i].v1 = NV_DATA_PT(x);
    thread_data[i].global_val   = &max;
    thread_data[i].global_mutex = &global_mutex;

    /* create threads and call pthread companion function */
    pthread_create(&threads[i], &attr, N_VMaxNorm_PT, (void *) &thread_data[i]);
  }

  /* wait for all threads to finish */
  for (i=0; i<nthreads; i++) {
    pthread_join(threads[i], NULL);
  }

  /* clean up and return */
  pthread_attr_destroy(&attr);
  pthread_mutex_destroy(&global_mutex);
  free(threads);
  free(thread_data);

  return(max);
}


/* ----------------------------------------------------------------------------
 * Pthread companion function to N_VMaxNorm
 */

static void *N_VMaxNorm_PT(void *thread_data)
{
  sunindextype i, start, end;
  realtype *xd;
  realtype local_max, *global_max;
  Pthreads_Data *my_data;
  pthread_mutex_t *global_mutex;

  /* extract thread data */
  my_data = (Pthreads_Data *) thread_data;

  xd = my_data->v1;

  global_max   = my_data->global_val;
  global_mutex = my_data->global_mutex;

  start = my_data->start;
  end   = my_data->end;

  /* find local max */
  local_max = ZERO;
  for (i = start; i < end; i++)
    if (SUNRabs(xd[i]) > local_max) local_max = SUNRabs(xd[i]);

  /* update global max */
  pthread_mutex_lock(global_mutex);
  if (local_max > *global_max) {
    *global_max = local_max;
  }
  pthread_mutex_unlock(global_mutex);

  /* exit */
  pthread_exit(NULL);
}


/* ----------------------------------------------------------------------------
 * Computes weighted root mean square norm of a vector
 */

realtype N_VWrmsNorm_Pthreads(N_Vector x, N_Vector w)
{
  sunindextype    N;
  int             i, nthreads;
  pthread_t       *threads;
  Pthreads_Data   *thread_data;
  pthread_attr_t  attr;
  pthread_mutex_t global_mutex;
  realtype        sum = ZERO;

  /* allocate threads and thread data structs */
  N           = NV_LENGTH_PT(x);
  nthreads    = NV_NUM_THREADS_PT(x);
  threads     = malloc(nthreads*sizeof(pthread_t));
  thread_data = (Pthreads_Data *) malloc(nthreads*sizeof(struct _Pthreads_Data));

  /* set thread attributes */
  pthread_attr_init(&attr);
  pthread_attr_setdetachstate(&attr, PTHREAD_CREATE_JOINABLE);

  /* lock for reduction */
  pthread_mutex_init(&global_mutex, NULL);

  for (i=0; i<nthreads; i++) {
    /* initialize thread data */
    N_VInitThreadData(&thread_data[i]);

    /* compute start and end loop index for thread */
    N_VSplitLoop(i, &nthreads, &N, &thread_data[i].start, &thread_data[i].end);

    /* pack thread data */
    thread_data[i].v1 = NV_DATA_PT(x);
    thread_data[i].v2 = NV_DATA_PT(w);
    thread_data[i].global_val   = &sum;
    thread_data[i].global_mutex = &global_mutex;

    /* create threads and call pthread companion function */
    pthread_create(&threads[i], &attr, N_VWrmsNorm_PT, (void *) &thread_data[i]);
  }

  /* wait for all threads to finish */
  for (i=0; i<nthreads; i++) {
    pthread_join(threads[i], NULL);
  }

  /* clean up and return */
  pthread_attr_destroy(&attr);
  pthread_mutex_destroy(&global_mutex);
  free(threads);
  free(thread_data);

  return(SUNRsqrt(sum/N));
}


/* ----------------------------------------------------------------------------
 * Pthread companion function to N_VWrmsNorm
 */

static void *N_VWrmsNorm_PT(void *thread_data)
{
  sunindextype i, start, end;
  realtype *xd, *wd;
  realtype local_sum, *global_sum;
  Pthreads_Data *my_data;
  pthread_mutex_t *global_mutex;

  /* extract thread data */
  my_data = (Pthreads_Data *) thread_data;

  xd = my_data->v1;
  wd = my_data->v2;

  global_sum   = my_data->global_val;
  global_mutex = my_data->global_mutex;

  start = my_data->start;
  end   = my_data->end;

  /* compute wrms norm */
  local_sum = ZERO;
  for (i = start; i < end; i++)
    local_sum += SUNSQR(xd[i] * wd[i]);

  /* update global sum */
  pthread_mutex_lock(global_mutex);
  *global_sum += local_sum;
  pthread_mutex_unlock(global_mutex);

  /* exit */
  pthread_exit(NULL);
}


/* ----------------------------------------------------------------------------
 * Computes weighted root mean square norm of a masked vector
 */

realtype N_VWrmsNormMask_Pthreads(N_Vector x, N_Vector w, N_Vector id)
{
  sunindextype    N;
  int             i, nthreads;
  pthread_t       *threads;
  Pthreads_Data   *thread_data;
  pthread_attr_t  attr;
  pthread_mutex_t global_mutex;
  realtype        sum = ZERO;

  /* allocate threads and thread data structs */
  N            = NV_LENGTH_PT(x);
  nthreads     = NV_NUM_THREADS_PT(x);
  threads      = malloc(nthreads*sizeof(pthread_t));
  thread_data  = (Pthreads_Data *) malloc(nthreads*sizeof(struct _Pthreads_Data));

  /* set thread attributes */
  pthread_attr_init(&attr);
  pthread_attr_setdetachstate(&attr, PTHREAD_CREATE_JOINABLE);

  /* lock for reduction */
  pthread_mutex_init(&global_mutex, NULL);

  for (i=0; i<nthreads; i++) {
    /* initialize thread data */
    N_VInitThreadData(&thread_data[i]);

    /* compute start and end loop index for thread */
    N_VSplitLoop(i, &nthreads, &N, &thread_data[i].start, &thread_data[i].end);

    /* pack thread data */
    thread_data[i].v1 = NV_DATA_PT(x);
    thread_data[i].v2 = NV_DATA_PT(w);
    thread_data[i].v3 = NV_DATA_PT(id);
    thread_data[i].global_val   = &sum;
    thread_data[i].global_mutex = &global_mutex;

    /* create threads and call pthread companion function */
    pthread_create(&threads[i], &attr, N_VWrmsNormMask_PT, (void *) &thread_data[i]);
  }

  /* wait for all threads to finish */
  for (i=0; i<nthreads; i++) {
    pthread_join(threads[i], NULL);
  }

  /* clean up and return */
  pthread_attr_destroy(&attr);
  pthread_mutex_destroy(&global_mutex);
  free(threads);
  free(thread_data);

  return(SUNRsqrt(sum/N));
}


/* ----------------------------------------------------------------------------
 * Pthread companion function to N_VWrmsNormMask
 */

static void *N_VWrmsNormMask_PT(void *thread_data)
{
  sunindextype i, start, end;
  realtype *xd, *wd, *idd;
  realtype local_sum, *global_sum;
  Pthreads_Data *my_data;
  pthread_mutex_t *global_mutex;

  /* extract thread data */
  my_data = (Pthreads_Data *) thread_data;

  xd  = my_data->v1;
  wd  = my_data->v2;
  idd = my_data->v3;

  global_sum   = my_data->global_val;
  global_mutex = my_data->global_mutex;

  start = my_data->start;
  end   = my_data->end;

  /* compute wrms norm with mask */
  local_sum = ZERO;
  for (i = start; i < end; i++) {
    if (idd[i] > ZERO)
      local_sum += SUNSQR(xd[i]*wd[i]);
  }

  /* update global sum */
  pthread_mutex_lock(global_mutex);
  *global_sum += local_sum;
  pthread_mutex_unlock(global_mutex);

  /* exit */
  pthread_exit(NULL);
}


/* ----------------------------------------------------------------------------
 * Finds the minimun component of a vector
 */

realtype N_VMin_Pthreads(N_Vector x)
{
  sunindextype    N;
  int             i, nthreads;
  pthread_t       *threads;
  Pthreads_Data   *thread_data;
  pthread_attr_t  attr;
  pthread_mutex_t global_mutex;
  realtype        min;

  /* initialize global min */
  min = NV_Ith_PT(x,0);

  /* allocate threads and thread data structs */
  N           = NV_LENGTH_PT(x);
  nthreads    = NV_NUM_THREADS_PT(x);
  threads     = malloc(nthreads*sizeof(pthread_t));
  thread_data = (Pthreads_Data *) malloc(nthreads*sizeof(struct _Pthreads_Data));

  /* set thread attributes */
  pthread_attr_init(&attr);
  pthread_attr_setdetachstate(&attr, PTHREAD_CREATE_JOINABLE);

  /* lock for reduction */
  pthread_mutex_init(&global_mutex, NULL);

  for (i=0; i<nthreads; i++) {
    /* initialize thread data */
    N_VInitThreadData(&thread_data[i]);

    /* compute start and end loop index for thread */
    N_VSplitLoop(i, &nthreads, &N, &thread_data[i].start, &thread_data[i].end);

    /* pack thread data */
    thread_data[i].v1 = NV_DATA_PT(x);
    thread_data[i].global_val   = &min;
    thread_data[i].global_mutex = &global_mutex;

    /* create threads and call pthread companion function */
    pthread_create(&threads[i], &attr, N_VMin_PT, (void *) &thread_data[i]);
  }

  /* wait for all threads to finish */
  for (i=0; i<nthreads; i++) {
    pthread_join(threads[i], NULL);
  }

  /* clean up and return */
  pthread_attr_destroy(&attr);
  pthread_mutex_destroy(&global_mutex);
  free(threads);
  free(thread_data);

  return(min);
}


/* ----------------------------------------------------------------------------
 * Pthread companion function to N_VMin
 */

static void *N_VMin_PT(void *thread_data)
{
  sunindextype i, start, end;
  realtype *xd;
  realtype local_min, *global_min;
  Pthreads_Data *my_data;
  pthread_mutex_t *global_mutex;

  /* extract thread data */
  my_data = (Pthreads_Data *) thread_data;

  xd = my_data->v1;

  global_min   = my_data->global_val;
  global_mutex = my_data->global_mutex;

  start = my_data->start;
  end   = my_data->end;

  /* find local min */
  local_min = *global_min;
  for (i = start; i < end; i++) {
    if (xd[i] < local_min)
      local_min = xd[i];
  }

  /* update global min */
  pthread_mutex_lock(global_mutex);
  if (local_min < *global_min)
    *global_min = local_min;
  pthread_mutex_unlock(global_mutex);

  /* exit */
  pthread_exit(NULL);
}


/* ----------------------------------------------------------------------------
 * Computes weighted L2 norm of a vector
 */

realtype N_VWL2Norm_Pthreads(N_Vector x, N_Vector w)
{
  sunindextype    N;
  int             i, nthreads;
  pthread_t       *threads;
  Pthreads_Data   *thread_data;
  pthread_attr_t  attr;
  pthread_mutex_t global_mutex;
  realtype        sum = ZERO;

  /* allocate threads and thread data structs */
  N           = NV_LENGTH_PT(x);
  nthreads    = NV_NUM_THREADS_PT(x);
  threads     = malloc(nthreads*sizeof(pthread_t));
  thread_data = (Pthreads_Data *) malloc(nthreads*sizeof(struct _Pthreads_Data));

  /* set thread attributes */
  pthread_attr_init(&attr);
  pthread_attr_setdetachstate(&attr, PTHREAD_CREATE_JOINABLE);

  /* lock for reduction */
  pthread_mutex_init(&global_mutex, NULL);

  for (i=0; i<nthreads; i++) {
    /* initialize thread data */
    N_VInitThreadData(&thread_data[i]);

    /* compute start and end loop index for thread */
    N_VSplitLoop(i, &nthreads, &N, &thread_data[i].start, &thread_data[i].end);

    /* pack thread data */
    thread_data[i].v1 = NV_DATA_PT(x);
    thread_data[i].v2 = NV_DATA_PT(w);
    thread_data[i].global_val   = &sum;
    thread_data[i].global_mutex = &global_mutex;

    /* create threads and call pthread companion function */
    pthread_create(&threads[i], &attr, N_VWL2Norm_PT, (void *) &thread_data[i]);
  }

  /* wait for all threads to finish */
  for (i=0; i<nthreads; i++) {
    pthread_join(threads[i], NULL);
  }

  /* clean up and return */
  pthread_attr_destroy(&attr);
  pthread_mutex_destroy(&global_mutex);
  free(threads);
  free(thread_data);

  return(SUNRsqrt(sum));
}


/* ----------------------------------------------------------------------------
 * Pthread companion function to N_VWL2Norm
 */

static void *N_VWL2Norm_PT(void *thread_data)
{
  sunindextype i, start, end;
  realtype *xd, *wd;
  realtype local_sum, *global_sum;
  Pthreads_Data *my_data;
  pthread_mutex_t *global_mutex;

  /* extract thread data */
  my_data = (Pthreads_Data *) thread_data;

  xd = my_data->v1;
  wd = my_data->v2;

  global_sum   = my_data->global_val;
  global_mutex = my_data->global_mutex;

  start = my_data->start;
  end   = my_data->end;

  /* compute WL2 norm */
  local_sum = ZERO;
  for (i = start; i < end; i++)
    local_sum += SUNSQR(xd[i]*wd[i]);

  /* update global sum */
  pthread_mutex_lock(global_mutex);
  *global_sum += local_sum;
  pthread_mutex_unlock(global_mutex);

  /* exit */
  pthread_exit(NULL);
}


/* ----------------------------------------------------------------------------
 * Computes L1 norm of a vector
 */

realtype N_VL1Norm_Pthreads(N_Vector x)
{
  sunindextype    N;
  int             i, nthreads;
  pthread_t       *threads;
  Pthreads_Data   *thread_data;
  pthread_attr_t  attr;
  pthread_mutex_t global_mutex;
  realtype        sum = ZERO;

  /* allocate threads and thread data structs */
  N            = NV_LENGTH_PT(x);
  nthreads     = NV_NUM_THREADS_PT(x);
  threads      = malloc(nthreads*sizeof(pthread_t));
  thread_data  = (Pthreads_Data *) malloc(nthreads*sizeof(struct _Pthreads_Data));

  /* set thread attributes */
  pthread_attr_init(&attr);
  pthread_attr_setdetachstate(&attr, PTHREAD_CREATE_JOINABLE);

  /* lock for reduction */
  pthread_mutex_init(&global_mutex, NULL);

  for (i=0; i<nthreads; i++) {
    /* initialize thread data */
    N_VInitThreadData(&thread_data[i]);

    /* compute start and end loop index for thread */
    N_VSplitLoop(i, &nthreads, &N, &thread_data[i].start, &thread_data[i].end);

    /* pack thread data */
    thread_data[i].v1 = NV_DATA_PT(x);
    thread_data[i].global_val   = &sum;
    thread_data[i].global_mutex = &global_mutex;

    /* create threads and call pthread companion function */
    pthread_create(&threads[i], &attr, N_VL1Norm_PT, (void *) &thread_data[i]);
  }

  /* wait for all threads to finish */
  for (i=0; i<nthreads; i++) {
    pthread_join(threads[i], NULL);
  }

  /* clean up and return */
  pthread_attr_destroy(&attr);
  pthread_mutex_destroy(&global_mutex);
  free(threads);
  free(thread_data);

  return(sum);
}


/* ----------------------------------------------------------------------------
 * Pthread companion function to N_VL1Norm
 */

static void *N_VL1Norm_PT(void *thread_data)
{
  sunindextype i, start, end;
  realtype *xd;
  realtype local_sum, *global_sum;
  Pthreads_Data *my_data;
  pthread_mutex_t *global_mutex;

  /* extract thread data */
  my_data = (Pthreads_Data *) thread_data;

  xd = my_data->v1;

  global_sum   = my_data->global_val;
  global_mutex = my_data->global_mutex;

  start = my_data->start;
  end   = my_data->end;

  /* compute L1 norm */
  local_sum = ZERO;
  for (i = start; i < end; i++)
    local_sum += SUNRabs(xd[i]);

  /* update global sum */
  pthread_mutex_lock(global_mutex);
  *global_sum += local_sum;
  pthread_mutex_unlock(global_mutex);

  /* exit */
  pthread_exit(NULL);
}


/* ----------------------------------------------------------------------------
 * Compare vector component values to a scaler
 */

void N_VCompare_Pthreads(realtype c, N_Vector x, N_Vector z)
{
  sunindextype   N;
  int            i, nthreads;
  pthread_t      *threads;
  Pthreads_Data  *thread_data;
  pthread_attr_t attr;

  /* allocate threads and thread data structs */
  N            = NV_LENGTH_PT(x);
  nthreads     = NV_NUM_THREADS_PT(x);
  threads      = malloc(nthreads*sizeof(pthread_t));
  thread_data  = (Pthreads_Data *) malloc(nthreads*sizeof(struct _Pthreads_Data));

  /* set thread attributes */
  pthread_attr_init(&attr);
  pthread_attr_setdetachstate(&attr, PTHREAD_CREATE_JOINABLE);

  for (i=0; i<nthreads; i++) {
    /* initialize thread data */
    N_VInitThreadData(&thread_data[i]);

    /* compute start and end loop index for thread */
    N_VSplitLoop(i, &nthreads, &N, &thread_data[i].start, &thread_data[i].end);

    /* pack thread data */
    thread_data[i].c1  = c;
    thread_data[i].v1 = NV_DATA_PT(x);
    thread_data[i].v2 = NV_DATA_PT(z);

    /* create threads and call pthread companion function */
    pthread_create(&threads[i], &attr, N_VCompare_PT, (void *) &thread_data[i]);
  }

  /* wait for all threads to finish */
  for (i=0; i<nthreads; i++) {
    pthread_join(threads[i], NULL);
  }

  /* clean up and return */
  pthread_attr_destroy(&attr);
  free(threads);
  free(thread_data);

  return;
}

/* ----------------------------------------------------------------------------
 * Pthread companion function to N_VCompare
 */

static void *N_VCompare_PT(void *thread_data)
{
  sunindextype i, start, end;
  realtype c;
  realtype *xd, *zd;
  Pthreads_Data *my_data;

  /* extract thread data */
  my_data = (Pthreads_Data *) thread_data;

  c  = my_data->c1;
  xd = my_data->v1;
  zd = my_data->v2;

  start = my_data->start;
  end   = my_data->end;

  /* compare component to scaler */
  for (i = start; i < end; i++)
    zd[i] = (SUNRabs(xd[i]) >= c) ? ONE : ZERO;

  /* exit */
  pthread_exit(NULL);
}


/* ----------------------------------------------------------------------------
 * Compute componentwise inverse z[i] = ONE/x[i] and check if x[i] == ZERO
 */

booleantype N_VInvTest_Pthreads(N_Vector x, N_Vector z)
{
  sunindextype   N;
  int            i, nthreads;
  pthread_t      *threads;
  Pthreads_Data  *thread_data;
  pthread_attr_t attr;

  realtype val = ZERO;

  /* allocate threads and thread data structs */
  N           = NV_LENGTH_PT(x);
  nthreads    = NV_NUM_THREADS_PT(x);
  threads     = malloc(nthreads*sizeof(pthread_t));
  thread_data = (Pthreads_Data *) malloc(nthreads*sizeof(struct _Pthreads_Data));

  /* set thread attributes */
  pthread_attr_init(&attr);
  pthread_attr_setdetachstate(&attr, PTHREAD_CREATE_JOINABLE);

  for (i=0; i<nthreads; i++) {
    /* initialize thread data */
    N_VInitThreadData(&thread_data[i]);

    /* compute start and end loop index for thread */
    N_VSplitLoop(i, &nthreads, &N, &thread_data[i].start, &thread_data[i].end);

    /* pack thread data */
    thread_data[i].v1 = NV_DATA_PT(x);
    thread_data[i].v2 = NV_DATA_PT(z);
    thread_data[i].global_val = &val;

    /* create threads and call pthread companion function */
    pthread_create(&threads[i], &attr, N_VInvTest_PT, (void *) &thread_data[i]);
  }

  /* wait for all threads to finish */
  for (i=0; i<nthreads; i++) {
    pthread_join(threads[i], NULL);
  }

  /* clean up and return */
  pthread_attr_destroy(&attr);
  free(threads);
  free(thread_data);

  if (val > ZERO)
    return (SUNFALSE);
  else
    return (SUNTRUE);
}


/* ----------------------------------------------------------------------------
 * Pthread companion function to N_VInvTest
 */

static void *N_VInvTest_PT(void *thread_data)
{
  sunindextype i, start, end;
  realtype *xd, *zd;
  realtype local_val, *global_val;
  Pthreads_Data *my_data;

  /* extract thread data */
  my_data = (Pthreads_Data *) thread_data;

  xd = my_data->v1;
  zd = my_data->v2;

  global_val = my_data->global_val;

  start = my_data->start;
  end   = my_data->end;

  /* compute inverse with check for divide by ZERO */
  local_val = ZERO;
  for (i = start; i < end; i++) {
    if (xd[i] == ZERO)
      local_val = ONE;
    else
      zd[i] = ONE/xd[i];
  }

  /* update global val */
  if (local_val > ZERO) {
    *global_val = local_val;
  }

  /* exit */
  pthread_exit(NULL);
}


/* ----------------------------------------------------------------------------
 * Compute constraint mask of a vector
 */

booleantype N_VConstrMask_Pthreads(N_Vector c, N_Vector x, N_Vector m)
{
  sunindextype   N;
  int            i, nthreads;
  pthread_t      *threads;
  Pthreads_Data  *thread_data;
  pthread_attr_t attr;

  realtype val = ZERO;

  /* allocate threads and thread data structs */
  N           = NV_LENGTH_PT(x);
  nthreads    = NV_NUM_THREADS_PT(x);
  threads     = malloc(nthreads*sizeof(pthread_t));
  thread_data = (Pthreads_Data *) malloc(nthreads*sizeof(struct _Pthreads_Data));

  /* set thread attributes */
  pthread_attr_init(&attr);
  pthread_attr_setdetachstate(&attr, PTHREAD_CREATE_JOINABLE);

  for (i=0; i<nthreads; i++) {
    /* initialize thread data */
    N_VInitThreadData(&thread_data[i]);

    /* compute start and end loop index for thread */
    N_VSplitLoop(i, &nthreads, &N, &thread_data[i].start, &thread_data[i].end);

    /* pack thread data */
    thread_data[i].v1 = NV_DATA_PT(c);
    thread_data[i].v2 = NV_DATA_PT(x);
    thread_data[i].v3 = NV_DATA_PT(m);
    thread_data[i].global_val = &val;

    /* create threads and call pthread companion function */
    pthread_create(&threads[i], &attr, N_VConstrMask_PT, (void *) &thread_data[i]);
  }

  /* wait for all threads to finish */
  for (i=0; i<nthreads; i++) {
    pthread_join(threads[i], NULL);
  }

  /* clean up and return */
  pthread_attr_destroy(&attr);
  free(threads);
  free(thread_data);

  if (val > ZERO)
    return(SUNFALSE);
  else
    return(SUNTRUE);
}


/* ----------------------------------------------------------------------------
 * Pthread companion function to N_VConstrMask
 */

static void *N_VConstrMask_PT(void *thread_data)
{
  sunindextype i, start, end;
  realtype *cd, *xd, *md;
  realtype local_val, *global_val;
  Pthreads_Data *my_data;

  /* extract thread data */
  my_data = (Pthreads_Data *) thread_data;

  cd = my_data->v1;
  xd = my_data->v2;
  md = my_data->v3;

  global_val = my_data->global_val;

  start = my_data->start;
  end   = my_data->end;

  /* compute constraint mask */
  local_val = ZERO;
  for (i = start; i < end; i++) {
    md[i] = ZERO;
<<<<<<< HEAD

    /* c[i] = 0, do nothing */
    if (cd[i] == ZERO)
      continue;

    /* c[i] = +/- 2, check x[i] > or < 0 */
    if (cd[i] > ONEPT5 || cd[i] < -ONEPT5) {
      if (xd[i]*cd[i] <= ZERO) {
	local_val = ONE;
	md[i] = ONE;
      }
=======

    /* Continue if no constraints were set for the variable */
    if (cd[i] == ZERO)
>>>>>>> d657e4dc
      continue;

<<<<<<< HEAD
    /* c[i] = +/- 1, check x[i] >= or <= 0 */
    if (cd[i] > HALF || cd[i] < -HALF) {
      if (xd[i]*cd[i] < ZERO) {
	local_val = ONE;
	md[i] = ONE;
      }
=======
    /* Check if a set constraint has been violated */
    if ((SUNRabs(cd[i]) > ONEPT5 && xd[i]*cd[i] <= ZERO) ||
        (SUNRabs(cd[i]) > HALF   && xd[i]*cd[i] <  ZERO)) {
      local_val = md[i] = ONE;
>>>>>>> d657e4dc
    }
  }

  /* update global val */
  if (local_val > ZERO) {
    *global_val = local_val;
  }

  /* exit */
  pthread_exit(NULL);
}


/* ----------------------------------------------------------------------------
 * Compute minimum componentwise quotient
 */

realtype N_VMinQuotient_Pthreads(N_Vector num, N_Vector denom)
{
  sunindextype    N;
  int             i, nthreads;
  pthread_t       *threads;
  Pthreads_Data   *thread_data;
  pthread_attr_t  attr;
  pthread_mutex_t global_mutex;
  realtype        min = BIG_REAL;

  /* allocate threads and thread data structs */
  N           = NV_LENGTH_PT(num);
  nthreads    = NV_NUM_THREADS_PT(num);
  threads     = malloc(nthreads*sizeof(pthread_t));
  thread_data = (Pthreads_Data *) malloc(nthreads*sizeof(struct _Pthreads_Data));

  /* set thread attributes */
  pthread_attr_init(&attr);
  pthread_attr_setdetachstate(&attr, PTHREAD_CREATE_JOINABLE);

  /* lock for reduction */
  pthread_mutex_init(&global_mutex, NULL);

  for (i=0; i<nthreads; i++) {
    /* initialize thread data */
    N_VInitThreadData(&thread_data[i]);

    /* compute start and end loop index for thread */
    N_VSplitLoop(i, &nthreads, &N, &thread_data[i].start, &thread_data[i].end);

    /* pack thread data */
    thread_data[i].v1 = NV_DATA_PT(num);
    thread_data[i].v2 = NV_DATA_PT(denom);
    thread_data[i].global_val   = &min;
    thread_data[i].global_mutex = &global_mutex;

    /* create threads and call pthread companion function */
    pthread_create(&threads[i], &attr, N_VMinQuotient_PT, (void *) &thread_data[i]);
  }

  /* wait for all threads to finish */
  for (i=0; i<nthreads; i++) {
    pthread_join(threads[i], NULL);
  }

  /* clean up and return */
  pthread_attr_destroy(&attr);
  pthread_mutex_destroy(&global_mutex);
  free(threads);
  free(thread_data);

  return(min);
}


/* ----------------------------------------------------------------------------
 * Pthread companion function to N_VConstrMask
 */

static void *N_VMinQuotient_PT(void *thread_data)
{
  sunindextype i, start, end;
  realtype *nd, *dd;
  realtype local_min, *global_min;
  Pthreads_Data *my_data;
  pthread_mutex_t *global_mutex;

  /* extract thread data */
  my_data = (Pthreads_Data *) thread_data;

  nd = my_data->v1;
  dd = my_data->v2;

  global_min   = my_data->global_val;
  global_mutex = my_data->global_mutex;

  start = my_data->start;
  end   = my_data->end;

  /* compute minimum quotient */
  local_min = BIG_REAL;
  for (i = start; i < end; i++) {
    if (dd[i] == ZERO)
      continue;
    local_min = SUNMIN(local_min, nd[i]/dd[i]);
  }

  /* update global min */
  pthread_mutex_lock(global_mutex);
  if (local_min < *global_min)
    *global_min = local_min;
  pthread_mutex_unlock(global_mutex);

  /* exit */
  pthread_exit(NULL);
}


/*
 * -----------------------------------------------------------------------------
 * fused vector operations
 * -----------------------------------------------------------------------------
 */


<<<<<<< HEAD
/* -----------------------------------------------------------------------------
 * Compute the linear combination z = c[i]*X[i]
=======
/* ----------------------------------------------------------------------------
 * Copy vector components into second vector
>>>>>>> d657e4dc
 */

int N_VLinearCombination_Pthreads(int nvec, realtype* c, N_Vector* X, N_Vector z)
{
<<<<<<< HEAD
  sunindextype   N;
  int            i, nthreads;
  pthread_t      *threads;
  Pthreads_Data  *thread_data;
  pthread_attr_t attr;

  /* invalid number of vectors */
  if (nvec < 1) return(-1);

  /* should have called N_VScale */
  if (nvec == 1) {
    N_VScale_Pthreads(c[0], X[0], z);
    return(0);
  }

  /* should have called N_VLinearSum */
  if (nvec == 2) {
    N_VLinearSum_Pthreads(c[0], X[0], c[1], X[1], z);
    return(0);
  }

  /* get vector length and data array */
  N           = NV_LENGTH_PT(z);
  nthreads    = NV_NUM_THREADS_PT(z);
  threads     = malloc(nthreads*sizeof(pthread_t));
  thread_data = (Pthreads_Data *) malloc(nthreads*sizeof(struct _Pthreads_Data));
=======
  sunindextype      N;
  int           i, nthreads;
  pthread_t     *threads;
  Pthreads_Data *thread_data;
  pthread_attr_t attr;

  /* allocate threads and thread data structs */
  N            = NV_LENGTH_PT(x);
  nthreads     = NV_NUM_THREADS_PT(x);
  threads      = malloc(nthreads*sizeof(pthread_t));
  thread_data  = (Pthreads_Data *) malloc(nthreads*sizeof(struct _Pthreads_Data));
>>>>>>> d657e4dc

  /* set thread attributes */
  pthread_attr_init(&attr);
  pthread_attr_setdetachstate(&attr, PTHREAD_CREATE_JOINABLE);

  for (i=0; i<nthreads; i++) {
    /* initialize thread data */
    N_VInitThreadData(&thread_data[i]);

    /* compute start and end loop index for thread */
    N_VSplitLoop(i, &nthreads, &N, &thread_data[i].start, &thread_data[i].end);

    /* pack thread data */
<<<<<<< HEAD
    thread_data[i].nvec  = nvec;
    thread_data[i].cvals = c;
    thread_data[i].Y1    = X;
    thread_data[i].x1    = z;
=======
    thread_data[i].v1 = NV_DATA_PT(x);
    thread_data[i].v2 = NV_DATA_PT(z);
>>>>>>> d657e4dc

    /* create threads and call pthread companion function */
    pthread_create(&threads[i], &attr, N_VLinearCombination_PT, (void *) &thread_data[i]);
  }

  /* wait for all threads to finish */
  for (i=0; i<nthreads; i++) {
    pthread_join(threads[i], NULL);
  }

  /* clean up and return */
  pthread_attr_destroy(&attr);
  free(threads);
  free(thread_data);

  return(0);
}


/* -----------------------------------------------------------------------------
 * Pthread companion function to N_VLinearCombination
 */

static void *N_VLinearCombination_PT(void *thread_data)
{
  Pthreads_Data *my_data;
  sunindextype  j, start, end;

  int       i;
  realtype* c=NULL;
  realtype* xd=NULL;
  realtype* zd=NULL;

  /* extract thread data */
  my_data = (Pthreads_Data *) thread_data;

  start = my_data->start;
  end   = my_data->end;

  c  = my_data->cvals;
  zd = NV_DATA_PT(my_data->x1);

  /*
   * X[0] += c[i]*X[i], i = 1,...,nvec-1
   */
  if ((my_data->Y1[0] == my_data->x1) && (c[0] == ONE)) {
    for (i=1; i<my_data->nvec; i++) {
      xd = NV_DATA_PT(my_data->Y1[i]);
      for (j=start; j<end; j++) {
        zd[j] += c[i] * xd[j];
      }
    }
    pthread_exit(NULL);
  }

  /*
   * X[0] = c[0] * X[0] + sum{ c[i] * X[i] }, i = 1,...,nvec-1
   */
  if ((my_data->Y1[0] == my_data->x1)) {
    for (j=start; j<end; j++) {
      zd[j] *= c[0];
    }
    for (i=1; i<my_data->nvec; i++) {
      xd = NV_DATA_PT(my_data->Y1[i]);
      for (j=start; j<end; j++) {
        zd[j] += c[i] * xd[j];
      }
    }
    pthread_exit(NULL);
  }

  /*
   * z = sum{ c[i] * X[i] }, i = 0,...,nvec-1
   */
  xd = NV_DATA_PT(my_data->Y1[0]);
  for (j=start; j<end; j++) {
    zd[j] = c[0] * xd[j];
  }
  for (i=1; i<my_data->nvec; i++) {
    xd = NV_DATA_PT(my_data->Y1[i]);
    for (j=start; j<end; j++) {
      zd[j] += c[i] * xd[j];
    }
  }
  pthread_exit(NULL);
}


<<<<<<< HEAD
/* -----------------------------------------------------------------------------
 * Compute multiple linear sums Z[i] = Y[i] + a*x
=======
/* ----------------------------------------------------------------------------
 * Compute vector sum
>>>>>>> d657e4dc
 */

int N_VScaleAddMulti_Pthreads(int nvec, realtype* a, N_Vector x, N_Vector* Y, N_Vector* Z)
{
  sunindextype   N;
  int            i, nthreads;
  pthread_t      *threads;
  Pthreads_Data  *thread_data;
  pthread_attr_t attr;

<<<<<<< HEAD
  /* invalid number of vectors */
  if (nvec < 1) return(-1);

  /* should have called N_VLinearSum */
  if (nvec == 1) {
    N_VLinearSum_Pthreads(a[0], x, ONE, Y[0], Z[0]);
    return(0);
  }

  /* get vector length and data array */
  N           = NV_LENGTH_PT(x);
  nthreads    = NV_NUM_THREADS_PT(x);
  threads     = malloc(nthreads*sizeof(pthread_t));
  thread_data = (Pthreads_Data *) malloc(nthreads*sizeof(struct _Pthreads_Data));
=======
  /* allocate threads and thread data structs */
  N            = NV_LENGTH_PT(x);
  nthreads     = NV_NUM_THREADS_PT(x);
  threads      = malloc(nthreads*sizeof(pthread_t));
  thread_data  = (Pthreads_Data *) malloc(nthreads*sizeof(struct _Pthreads_Data));
>>>>>>> d657e4dc

  /* set thread attributes */
  pthread_attr_init(&attr);
  pthread_attr_setdetachstate(&attr, PTHREAD_CREATE_JOINABLE);

  for (i=0; i<nthreads; i++) {
    /* initialize thread data */
    N_VInitThreadData(&thread_data[i]);

    /* compute start and end loop index for thread */
    N_VSplitLoop(i, &nthreads, &N, &thread_data[i].start, &thread_data[i].end);

    /* pack thread data */
<<<<<<< HEAD
    thread_data[i].nvec  = nvec;
    thread_data[i].cvals = a;
    thread_data[i].x1    = x;
    thread_data[i].Y1    = Y;
    thread_data[i].Y2    = Z;
=======
    thread_data[i].v1 = NV_DATA_PT(x);
    thread_data[i].v2 = NV_DATA_PT(y);
    thread_data[i].v3 = NV_DATA_PT(z);
>>>>>>> d657e4dc

    /* create threads and call pthread companion function */
    pthread_create(&threads[i], &attr, N_VScaleAddMulti_PT, (void *) &thread_data[i]);
  }

  /* wait for all threads to finish */
  for (i=0; i<nthreads; i++) {
    pthread_join(threads[i], NULL);
  }

  /* clean up and return */
  pthread_attr_destroy(&attr);
  free(threads);
  free(thread_data);

  return(0);
}


/* -----------------------------------------------------------------------------
 * Pthread companion function to N_VScaleAddMulti
 */

static void *N_VScaleAddMulti_PT(void *thread_data)
{
  Pthreads_Data *my_data;
  sunindextype  j, start, end;

  int       i;
  realtype* a=NULL;
  realtype* xd=NULL;
  realtype* yd=NULL;
  realtype* zd=NULL;

  /* extract thread data */
  my_data = (Pthreads_Data *) thread_data;

  start = my_data->start;
  end   = my_data->end;

  a  = my_data->cvals;
  xd = NV_DATA_PT(my_data->x1);

  /*
   * Y[i][j] += a[i] * x[j]
   */
  if (my_data->Y1 == my_data->Y2) {
    for (i=0; i<my_data->nvec; i++) {
      yd = NV_DATA_PT(my_data->Y1[i]);
      for (j=start; j<end; j++) {
        yd[j] += a[i] * xd[j];
      }
    }
    pthread_exit(NULL);
  }

  /*
   * Z[i][j] = Y[i][j] + a[i] * x[j]
   */
  for (i=0; i<my_data->nvec; i++) {
    yd = NV_DATA_PT(my_data->Y1[i]);
    zd = NV_DATA_PT(my_data->Y2[i]);
    for (j=start; j<end; j++) {
      zd[j] = a[i] * xd[j] + yd[j];
    }
  }
  pthread_exit(NULL);
}


<<<<<<< HEAD
/* -----------------------------------------------------------------------------
 * Compute the dot product of a vector with multiple vectors, a[i] = sum(x*Y[i])
=======
/* ----------------------------------------------------------------------------
 * Compute vector difference
>>>>>>> d657e4dc
 */

int N_VDotProdMulti_Pthreads(int nvec, N_Vector x, N_Vector* Y, realtype* dotprods)
{
  sunindextype    N;
  int             i, nthreads;
  pthread_t       *threads;
  Pthreads_Data   *thread_data;
  pthread_attr_t  attr;
  pthread_mutex_t global_mutex;

  /* invalid number of vectors */
  if (nvec < 1) return(-1);

  /* should have called N_VDotProd */
  if (nvec == 1) {
    dotprods[0] = N_VDotProd_Pthreads(x, Y[0]);
    return(0);
  }

  /* initialize output array */
  for (i=0; i<nvec; i++)
    dotprods[i] = ZERO;

  /* allocate threads and thread data structs */
  N           = NV_LENGTH_PT(x);
  nthreads    = NV_NUM_THREADS_PT(x);
  threads     = malloc(nthreads*sizeof(pthread_t));
  thread_data = (Pthreads_Data *) malloc(nthreads*sizeof(struct _Pthreads_Data));

  /* set thread attributes */
  pthread_attr_init(&attr);
  pthread_attr_setdetachstate(&attr, PTHREAD_CREATE_JOINABLE);

  /* lock for reduction */
  pthread_mutex_init(&global_mutex, NULL);

  for (i=0; i<nthreads; i++) {
    /* initialize thread data */
    N_VInitThreadData(&thread_data[i]);

    /* compute start and end loop index for thread */
    N_VSplitLoop(i, &nthreads, &N, &thread_data[i].start, &thread_data[i].end);

    /* pack thread data */
    thread_data[i].nvec  = nvec;
    thread_data[i].x1    = x;
    thread_data[i].Y1    = Y;
    thread_data[i].cvals = dotprods;

    thread_data[i].global_mutex = &global_mutex;

    /* create threads and call pthread companion function */
    pthread_create(&threads[i], &attr, N_VDotProdMulti_PT, (void *) &thread_data[i]);
  }

  /* wait for all threads to finish */
  for (i=0; i<nthreads; i++) {
    pthread_join(threads[i], NULL);
  }

  /* clean up and return */
  pthread_attr_destroy(&attr);
  pthread_mutex_destroy(&global_mutex);
  free(threads);
  free(thread_data);

  return(0);
}


/* -----------------------------------------------------------------------------
 * Pthread companion function to N_VDotProdMulti
 */

static void *N_VDotProdMulti_PT(void *thread_data)
{
  Pthreads_Data   *my_data;
  sunindextype    j, start, end;
  pthread_mutex_t *lock;

  int       i;
  realtype  sum;
  realtype* dotprods=NULL;
  realtype* xd=NULL;
  realtype* yd=NULL;

  /* extract thread data */
  my_data = (Pthreads_Data *) thread_data;

  start = my_data->start;
  end   = my_data->end;
  lock  = my_data->global_mutex;

  xd       = NV_DATA_PT(my_data->x1);
  dotprods = my_data->cvals;

  /* compute multiple dot products */
  for (i=0; i<my_data->nvec; i++) {
    yd  = NV_DATA_PT(my_data->Y1[i]);
    sum = ZERO;
    for (j=start; j<end; j++) {
      sum += xd[j] * yd[j];
    }
    /* update global sum */
    pthread_mutex_lock(lock);
    dotprods[i] += sum;
    pthread_mutex_unlock(lock);
  }

  /* exit */
  pthread_exit(NULL);
}


/*
 * -----------------------------------------------------------------------------
 * vector array operations
 * -----------------------------------------------------------------------------
 */


/* -----------------------------------------------------------------------------
 * Compute multiple linear sums Z[i] = a*X[i] + b*Y[i]
 */

int N_VLinearSumVectorArray_Pthreads(int nvec, realtype a, N_Vector* X,
                                     realtype b, N_Vector* Y,  N_Vector* Z)
{
  sunindextype   N;
  int            i, nthreads;
  pthread_t      *threads;
  Pthreads_Data  *thread_data;
  pthread_attr_t attr;

  /* invalid number of vectors */
  if (nvec < 1) return(-1);

  /* should have called N_VLinearSum */
  if (nvec == 1) {
    N_VLinearSum_Pthreads(a, X[0], b, Y[0], Z[0]);
    return(0);
  }

  /* get vector length and data array */
  N           = NV_LENGTH_PT(Z[0]);
  nthreads    = NV_NUM_THREADS_PT(Z[0]);
  threads     = malloc(nthreads*sizeof(pthread_t));
  thread_data = (Pthreads_Data *) malloc(nthreads*sizeof(struct _Pthreads_Data));

  /* set thread attributes */
  pthread_attr_init(&attr);
  pthread_attr_setdetachstate(&attr, PTHREAD_CREATE_JOINABLE);

  for (i=0; i<nthreads; i++) {
    /* initialize thread data */
    N_VInitThreadData(&thread_data[i]);

    /* compute start and end loop index for thread */
    N_VSplitLoop(i, &nthreads, &N, &thread_data[i].start, &thread_data[i].end);

    /* pack thread data */
    thread_data[i].nvec = nvec;
    thread_data[i].c1   = a;
    thread_data[i].c2   = b;
    thread_data[i].Y1   = X;
    thread_data[i].Y2   = Y;
    thread_data[i].Y3   = Z;

    /* create threads and call pthread companion function */
    pthread_create(&threads[i], &attr, N_VLinearSumVectorArray_PT,
                   (void *) &thread_data[i]);
  }

  /* wait for all threads to finish */
  for (i=0; i<nthreads; i++) {
    pthread_join(threads[i], NULL);
  }

  /* clean up and return */
  pthread_attr_destroy(&attr);
  free(threads);
  free(thread_data);

  return(0);
}


/* -----------------------------------------------------------------------------
 * Pthread companion function to N_VLinearSumVectorArray
 */

static void *N_VLinearSumVectorArray_PT(void *thread_data)
{
  Pthreads_Data *my_data;
  sunindextype  j, start, end;

  int       i;
  realtype  a, b;
  realtype* xd=NULL;
  realtype* yd=NULL;
  realtype* zd=NULL;

  /* extract thread data */
  my_data = (Pthreads_Data *) thread_data;

  start = my_data->start;
  end   = my_data->end;

  a = my_data->c1;
  b = my_data->c2;

  /* compute linear sum for each vector pair in vector arrays */
  for (i=0; i<my_data->nvec; i++) {
    xd = NV_DATA_PT(my_data->Y1[i]);
    yd = NV_DATA_PT(my_data->Y2[i]);
    zd = NV_DATA_PT(my_data->Y3[i]);
    for (j=start; j<end; j++) {
      zd[j] = a * xd[j] + b * yd[j];
    }
  }

  /* exit */
  pthread_exit(NULL);
}


/* -----------------------------------------------------------------------------
 * Scale multiple vectors Z[i] = c[i]*X[i]
 */

int N_VScaleVectorArray_Pthreads(int nvec, realtype* c, N_Vector* X, N_Vector* Z)
{
  sunindextype   N;
  int            i, nthreads;
  pthread_t      *threads;
  Pthreads_Data  *thread_data;
  pthread_attr_t attr;

  /* invalid number of vectors */
  if (nvec < 1) return(-1);

  /* should have called N_VScale */
  if (nvec == 1) {
    N_VScale_Pthreads(c[0], X[0], Z[0]);
    return(0);
  }

  /* get vector length and data array */
  N           = NV_LENGTH_PT(Z[0]);
  nthreads    = NV_NUM_THREADS_PT(Z[0]);
  threads     = malloc(nthreads*sizeof(pthread_t));
  thread_data = (Pthreads_Data *) malloc(nthreads*sizeof(struct _Pthreads_Data));

  /* set thread attributes */
  pthread_attr_init(&attr);
  pthread_attr_setdetachstate(&attr, PTHREAD_CREATE_JOINABLE);

  for (i=0; i<nthreads; i++) {
    /* initialize thread data */
    N_VInitThreadData(&thread_data[i]);

    /* compute start and end loop index for thread */
    N_VSplitLoop(i, &nthreads, &N, &thread_data[i].start, &thread_data[i].end);

    /* pack thread data */
    thread_data[i].nvec  = nvec;
    thread_data[i].cvals = c;
    thread_data[i].Y1    = X;
    thread_data[i].Y2    = Z;

    /* create threads and call pthread companion function */
    pthread_create(&threads[i], &attr, N_VScaleVectorArray_PT,
                   (void *) &thread_data[i]);
  }

  /* wait for all threads to finish */
  for (i=0; i<nthreads; i++) {
    pthread_join(threads[i], NULL);
  }

  /* clean up and return */
  pthread_attr_destroy(&attr);
  free(threads);
  free(thread_data);

  return(0);
}


/* -----------------------------------------------------------------------------
 * Pthread companion function to N_VScaleVectorArray
 */

static void *N_VScaleVectorArray_PT(void *thread_data)
{
  Pthreads_Data *my_data;
  sunindextype  j, start, end;

  int       i;
  realtype* c;
  realtype* xd=NULL;
  realtype* zd=NULL;

  /* extract thread data */
  my_data = (Pthreads_Data *) thread_data;

  start = my_data->start;
  end   = my_data->end;

  c = my_data->cvals;

  /*
   * X[i] *= c[i]
   */
  if (my_data->Y1 == my_data->Y2) {
    for (i=0; i<my_data->nvec; i++) {
      xd = NV_DATA_PT(my_data->Y1[i]);
      for (j=start; j<end; j++) {
        xd[j] *= c[i];
      }
    }
    pthread_exit(NULL);
  }

  /*
   * Z[i] = c[i] * X[i]
   */
  for (i=0; i<my_data->nvec; i++) {
    xd = NV_DATA_PT(my_data->Y1[i]);
    zd = NV_DATA_PT(my_data->Y2[i]);
    for (j=start; j<end; j++) {
      zd[j] = c[i] * xd[j];
    }
  }
  pthread_exit(NULL);
}


/* -----------------------------------------------------------------------------
 * Set multiple vectors to a constant value Z[i] = c
 */

int N_VConstVectorArray_Pthreads(int nvec, realtype c, N_Vector* Z)
{
  sunindextype   N;
  int            i, nthreads;
  pthread_t      *threads;
  Pthreads_Data  *thread_data;
  pthread_attr_t attr;

  /* invalid number of vectors */
  if (nvec < 1) return(-1);

  /* should have called N_VConst */
  if (nvec == 1) {
    N_VConst_Pthreads(c, Z[0]);
    return(0);
  }

  /* get vector length and data array */
  N           = NV_LENGTH_PT(Z[0]);
  nthreads    = NV_NUM_THREADS_PT(Z[0]);
  threads     = malloc(nthreads*sizeof(pthread_t));
  thread_data = (Pthreads_Data *) malloc(nthreads*sizeof(struct _Pthreads_Data));

  /* set thread attributes */
  pthread_attr_init(&attr);
  pthread_attr_setdetachstate(&attr, PTHREAD_CREATE_JOINABLE);

  for (i=0; i<nthreads; i++) {
    /* initialize thread data */
    N_VInitThreadData(&thread_data[i]);

    /* compute start and end loop index for thread */
    N_VSplitLoop(i, &nthreads, &N, &thread_data[i].start, &thread_data[i].end);

    /* pack thread data */
    thread_data[i].nvec = nvec;
    thread_data[i].c1   = c;
    thread_data[i].Y1   = Z;

    /* create threads and call pthread companion function */
    pthread_create(&threads[i], &attr, N_VConstVectorArray_PT,
                   (void *) &thread_data[i]);
  }

  /* wait for all threads to finish */
  for (i=0; i<nthreads; i++) {
    pthread_join(threads[i], NULL);
  }

  /* clean up and return */
  pthread_attr_destroy(&attr);
  free(threads);
  free(thread_data);

  return(0);
}


/* -----------------------------------------------------------------------------
 * Pthread companion function to N_VConstVectorArray
 */

static void *N_VConstVectorArray_PT(void *thread_data)
{
  Pthreads_Data *my_data;
  sunindextype  j, start, end;

  int       i;
  realtype* zd=NULL;

  /* extract thread data */
  my_data = (Pthreads_Data *) thread_data;

  start = my_data->start;
  end   = my_data->end;

  /* set each vector in the vector array to a constant */
  for (i=0; i<my_data->nvec; i++) {
    zd = NV_DATA_PT(my_data->Y1[i]);
    for (j=start; j<end; j++) {
      zd[j] = my_data->c1;
    }
  }

  /* exit */
  pthread_exit(NULL);
}


/* ----------------------------------------------------------------------------
 * Compute the weighted root mean square norm of multiple vectors
 */

int N_VWrmsNormVectorArray_Pthreads(int nvec, N_Vector* X, N_Vector* W, realtype* nrm)
{
  sunindextype    N;
  int             i, nthreads;
  pthread_t       *threads;
  Pthreads_Data   *thread_data;
  pthread_attr_t  attr;
  pthread_mutex_t global_mutex;

  /* invalid number of vectors */
  if (nvec < 1) return(-1);

  /* should have called N_VWrmsNorm */
  if (nvec == 1) {
    nrm[0] = N_VWrmsNorm_Pthreads(X[0], W[0]);
    return(0);
  }

  /* initialize output array */
  for (i=0; i<nvec; i++)
    nrm[i] = ZERO;

  /* allocate threads and thread data structs */
  N           = NV_LENGTH_PT(X[0]);
  nthreads    = NV_NUM_THREADS_PT(X[0]);
  threads     = malloc(nthreads*sizeof(pthread_t));
  thread_data = (Pthreads_Data *) malloc(nthreads*sizeof(struct _Pthreads_Data));

  /* set thread attributes */
  pthread_attr_init(&attr);
  pthread_attr_setdetachstate(&attr, PTHREAD_CREATE_JOINABLE);

  /* lock for reduction */
  pthread_mutex_init(&global_mutex, NULL);

  for (i=0; i<nthreads; i++) {
    /* initialize thread data */
    N_VInitThreadData(&thread_data[i]);

    /* compute start and end loop index for thread */
    N_VSplitLoop(i, &nthreads, &N, &thread_data[i].start, &thread_data[i].end);

    /* pack thread data */
    thread_data[i].nvec  = nvec;
    thread_data[i].Y1    = X;
    thread_data[i].Y2    = W;
    thread_data[i].cvals = nrm;

    thread_data[i].global_mutex = &global_mutex;

    /* create threads and call pthread companion function */
    pthread_create(&threads[i], &attr, N_VWrmsNormVectorArray_PT,
                   (void *) &thread_data[i]);
  }

  /* wait for all threads to finish */
  for (i=0; i<nthreads; i++) {
    pthread_join(threads[i], NULL);
  }

  /* finalize wrms calculation */
  for (i=0; i<nvec; i++)
    nrm[i] = SUNRsqrt(nrm[i]/N);

  /* clean up and return */
  pthread_attr_destroy(&attr);
  pthread_mutex_destroy(&global_mutex);
  free(threads);
  free(thread_data);

  return(0);
}


/* ----------------------------------------------------------------------------
 * Pthread companion function to N_VWrmsNormVectorArray
 */

static void *N_VWrmsNormVectorArray_PT(void *thread_data)
{
  Pthreads_Data   *my_data;
  sunindextype    j, start, end;
  pthread_mutex_t *lock;

  int       i;
  realtype  sum;
  realtype* nrm=NULL;
  realtype* xd=NULL;
  realtype* wd=NULL;

  /* extract thread data */
  my_data = (Pthreads_Data *) thread_data;

  start = my_data->start;
  end   = my_data->end;
  lock  = my_data->global_mutex;

  nrm = my_data->cvals;

  /* compute the WRMS norm for each vector in the vector array */
  for (i=0; i<my_data->nvec; i++) {
    xd = NV_DATA_PT(my_data->Y1[i]);
    wd = NV_DATA_PT(my_data->Y2[i]);
    sum = ZERO;
    for (j=start; j<end; j++) {
      sum += SUNSQR(xd[j] * wd[j]);
    }
    /* update global sum */
    pthread_mutex_lock(lock);
    nrm[i] += sum;
    pthread_mutex_unlock(lock);
  }

  /* exit */
  pthread_exit(NULL);
}


/* ----------------------------------------------------------------------------
 * Compute the weighted root mean square norm of multiple vectors
 */

int N_VWrmsNormMaskVectorArray_Pthreads(int nvec, N_Vector* X, N_Vector* W,
                                        N_Vector id, realtype* nrm)
{
  sunindextype    N;
  int             i, nthreads;
  pthread_t       *threads;
  Pthreads_Data   *thread_data;
  pthread_attr_t  attr;
  pthread_mutex_t global_mutex;

  /* invalid number of vectors */
  if (nvec < 1) return(-1);

  /* should have called N_VWrmsNorm */
  if (nvec == 1) {
    nrm[0] = N_VWrmsNormMask_Pthreads(X[0], W[0], id);
    return(0);
  }

  /* initialize output array */
  for (i=0; i<nvec; i++)
    nrm[i] = ZERO;

  /* allocate threads and thread data structs */
  N           = NV_LENGTH_PT(X[0]);
  nthreads    = NV_NUM_THREADS_PT(X[0]);
  threads     = malloc(nthreads*sizeof(pthread_t));
  thread_data = (Pthreads_Data *) malloc(nthreads*sizeof(struct _Pthreads_Data));

  /* set thread attributes */
  pthread_attr_init(&attr);
  pthread_attr_setdetachstate(&attr, PTHREAD_CREATE_JOINABLE);

  /* lock for reduction */
  pthread_mutex_init(&global_mutex, NULL);

  for (i=0; i<nthreads; i++) {
    /* initialize thread data */
    N_VInitThreadData(&thread_data[i]);

    /* compute start and end loop index for thread */
    N_VSplitLoop(i, &nthreads, &N, &thread_data[i].start, &thread_data[i].end);

    /* pack thread data */
    thread_data[i].nvec  = nvec;
    thread_data[i].Y1    = X;
    thread_data[i].Y2    = W;
    thread_data[i].x1    = id;
    thread_data[i].cvals = nrm;

    thread_data[i].global_mutex = &global_mutex;

    /* create threads and call pthread companion function */
    pthread_create(&threads[i], &attr, N_VWrmsNormMaskVectorArray_PT,
                   (void *) &thread_data[i]);
  }

  /* wait for all threads to finish */
  for (i=0; i<nthreads; i++) {
    pthread_join(threads[i], NULL);
  }

  /* finalize wrms calculation */
  for (i=0; i<nvec; i++)
    nrm[i] = SUNRsqrt(nrm[i]/N);

  /* clean up and return */
  pthread_attr_destroy(&attr);
  pthread_mutex_destroy(&global_mutex);
  free(threads);
  free(thread_data);

  return(0);
}


/* ----------------------------------------------------------------------------
 * Pthread companion function to N_VWrmsNormVectorArray
 */

static void *N_VWrmsNormMaskVectorArray_PT(void *thread_data)
{
  Pthreads_Data   *my_data;
  sunindextype    j, start, end;
  pthread_mutex_t *lock;

  int       i;
  realtype  sum;
  realtype* nrm=NULL;
  realtype* xd=NULL;
  realtype* wd=NULL;
  realtype* idd=NULL;

  /* extract thread data */
  my_data = (Pthreads_Data *) thread_data;

  start = my_data->start;
  end   = my_data->end;
  lock  = my_data->global_mutex;

  nrm = my_data->cvals;
  idd = NV_DATA_PT(my_data->x1);

  /* compute the WRMS norm for each vector in the vector array */
  for (i=0; i<my_data->nvec; i++) {
    xd = NV_DATA_PT(my_data->Y1[i]);
    wd = NV_DATA_PT(my_data->Y2[i]);
    sum = ZERO;
    for (j=start; j<end; j++) {
      if (idd[j] > ZERO)
        sum += SUNSQR(xd[j] * wd[j]);
    }
    /* update global sum */
    pthread_mutex_lock(lock);
    nrm[i] += sum;
    pthread_mutex_unlock(lock);
  }

  /* exit */
  pthread_exit(NULL);
}


/* -----------------------------------------------------------------------------
 * Scale and add a vector to multiple vectors Z = Y + a*X
 */

int N_VScaleAddMultiVectorArray_Pthreads(int nvec, int nsum, realtype* a,
                                          N_Vector* X, N_Vector** Y, N_Vector** Z)
{
  sunindextype   N;
  int            i, j, nthreads;
  pthread_t      *threads;
  Pthreads_Data  *thread_data;
  pthread_attr_t attr;

  int          retval;
  N_Vector*    YY;
  N_Vector*    ZZ;

  /* invalid number of vectors */
  if (nvec < 1) return(-1);
  if (nsum < 1) return(-1);

  /* ---------------------------
   * Special cases for nvec == 1
   * --------------------------- */

  if (nvec == 1) {

    /* should have called N_VLinearSum */
    if (nsum == 1) {
      N_VLinearSum_Pthreads(a[0], X[0], ONE, Y[0][0], Z[0][0]);
      return(0);
    }

    /* should have called N_VScaleAddMulti */
    YY = (N_Vector *) malloc(nsum * sizeof(N_Vector));
    ZZ = (N_Vector *) malloc(nsum * sizeof(N_Vector));

    for (j=0; j<nsum; j++) {
      YY[j] = Y[j][0];
      ZZ[j] = Z[j][0];
    }

    retval = N_VScaleAddMulti_Pthreads(nsum, a, X[0], YY, ZZ);

    free(YY);
    free(ZZ);
    return(retval);
  }

  /* --------------------------
   * Special cases for nvec > 1
   * -------------------------- */

  /* should have called N_VLinearSumVectorArray */
  if (nsum == 1) {
    retval = N_VLinearSumVectorArray_Pthreads(nvec, a[0], X, ONE, Y[0], Z[0]);
    return(retval);
  }

  /* ----------------------------
   * Compute multiple linear sums
   * ---------------------------- */

  /* get vector length and data array */
  N           = NV_LENGTH_PT(X[0]);
  nthreads    = NV_NUM_THREADS_PT(X[0]);
  threads     = malloc(nthreads*sizeof(pthread_t));
  thread_data = (Pthreads_Data *) malloc(nthreads*sizeof(struct _Pthreads_Data));

  /* set thread attributes */
  pthread_attr_init(&attr);
  pthread_attr_setdetachstate(&attr, PTHREAD_CREATE_JOINABLE);

  for (i=0; i<nthreads; i++) {
    /* initialize thread data */
    N_VInitThreadData(&thread_data[i]);

    /* compute start and end loop index for thread */
    N_VSplitLoop(i, &nthreads, &N, &thread_data[i].start, &thread_data[i].end);

    /* pack thread data */
    thread_data[i].nvec  = nvec;
    thread_data[i].nsum  = nsum;
    thread_data[i].cvals = a;
    thread_data[i].Y1    = X;
    thread_data[i].ZZ1   = Y;
    thread_data[i].ZZ2   = Z;

    /* create threads and call pthread companion function */
    pthread_create(&threads[i], &attr, N_VScaleAddMultiVectorArray_PT,
                   (void *) &thread_data[i]);
  }

  /* wait for all threads to finish */
  for (i=0; i<nthreads; i++) {
    pthread_join(threads[i], NULL);
  }

  /* clean up and return */
  pthread_attr_destroy(&attr);
  free(threads);
  free(thread_data);

  return(0);
}


/* -----------------------------------------------------------------------------
 * Pthread companion function to N_VScaleAddMultiVectorArray
 */

static void *N_VScaleAddMultiVectorArray_PT(void *thread_data)
{
  Pthreads_Data *my_data;
  sunindextype  k, start, end;

  int       i, j;
  realtype* a=NULL;
  realtype* xd=NULL;
  realtype* yd=NULL;
  realtype* zd=NULL;

  /* extract thread data */
  my_data = (Pthreads_Data *) thread_data;

  start = my_data->start;
  end   = my_data->end;

  a = my_data->cvals;

  /*
   * Y[i][j] += a[i] * x[j]
   */
  if (my_data->ZZ1 == my_data->ZZ2) {
    for (i=0; i<my_data->nvec; i++) {
      xd = NV_DATA_PT(my_data->Y1[i]);
      for (j=0; j<my_data->nsum; j++){
        yd = NV_DATA_PT(my_data->ZZ1[j][i]);
        for (k=start; k<end; k++) {
          yd[k] += a[j] * xd[k];
        }
      }
    }
    pthread_exit(NULL);
  }

  /*
   * Z[i][j] = Y[i][j] + a[i] * x[j]
   */
  for (i=0; i<my_data->nvec; i++) {
    xd = NV_DATA_PT(my_data->Y1[i]);
    for (j=0; j<my_data->nsum; j++){
      yd = NV_DATA_PT(my_data->ZZ1[j][i]);
      zd = NV_DATA_PT(my_data->ZZ2[j][i]);
      for (k=start; k<end; k++) {
        zd[k] = a[j] * xd[k] + yd[k];
      }
    }
  }
  pthread_exit(NULL);
}


/* -----------------------------------------------------------------------------
 * Compute a linear combination for multiple vectors
 */

int N_VLinearCombinationVectorArray_Pthreads(int nvec, int nsum, realtype* c,
                                           N_Vector** X, N_Vector* Z)
{
  sunindextype   N;
  int            i, j, nthreads;
  pthread_t      *threads;
  Pthreads_Data  *thread_data;
  pthread_attr_t attr;

  int          retval;
  realtype*    ctmp;
  N_Vector*    Y;

  /* invalid number of vectors */
  if (nvec < 1) return(-1);
  if (nsum < 1) return(-1);

  /* ---------------------------
   * Special cases for nvec == 1
   * --------------------------- */

  if (nvec == 1) {

    /* should have called N_VScale */
    if (nsum == 1) {
      N_VScale_Pthreads(c[0], X[0][0], Z[0]);
      return(0);
    }

    /* should have called N_VLinearSum */
    if (nsum == 2) {
      N_VLinearSum_Pthreads(c[0], X[0][0], c[1], X[1][0], Z[0]);
      return(0);
    }

    /* should have called N_VLinearCombination */
    Y = (N_Vector *) malloc(nsum * sizeof(N_Vector));

    for (i=0; i<nsum; i++) {
      Y[i] = X[i][0];
    }

    retval = N_VLinearCombination_Pthreads(nsum, c, Y, Z[0]);

    free(Y);
    return(retval);
  }

  /* --------------------------
   * Special cases for nvec > 1
   * -------------------------- */

  /* should have called N_VScaleVectorArray */
  if (nsum == 1) {

    ctmp = (realtype*) malloc(nvec * sizeof(realtype));

    for (j=0; j<nvec; j++) {
      ctmp[j] = c[0];
    }

    retval = N_VScaleVectorArray_Pthreads(nvec, ctmp, X[0], Z);

    free(ctmp);
    return(retval);
  }

  /* should have called N_VLinearSumVectorArray */
  if (nsum == 2) {
    retval = N_VLinearSumVectorArray_Pthreads(nvec, c[0], X[0], c[1], X[1], Z);
    return(retval);
  }

  /* --------------------------
   * Compute linear combination
   * -------------------------- */

  /* get vector length and data array */
  N           = NV_LENGTH_PT(Z[0]);
  nthreads    = NV_NUM_THREADS_PT(Z[0]);
  threads     = malloc(nthreads*sizeof(pthread_t));
  thread_data = (Pthreads_Data *) malloc(nthreads*sizeof(struct _Pthreads_Data));

  /* set thread attributes */
  pthread_attr_init(&attr);
  pthread_attr_setdetachstate(&attr, PTHREAD_CREATE_JOINABLE);

  for (i=0; i<nthreads; i++) {
    /* initialize thread data */
    N_VInitThreadData(&thread_data[i]);

    /* compute start and end loop index for thread */
    N_VSplitLoop(i, &nthreads, &N, &thread_data[i].start, &thread_data[i].end);

    /* pack thread data */
    thread_data[i].nvec  = nvec;
    thread_data[i].nsum  = nsum;
    thread_data[i].cvals = c;
    thread_data[i].ZZ1   = X;
    thread_data[i].Y1    = Z;

    /* create threads and call pthread companion function */
    pthread_create(&threads[i], &attr, N_VLinearCombinationVectorArray_PT,
                   (void *) &thread_data[i]);
  }

  /* wait for all threads to finish */
  for (i=0; i<nthreads; i++) {
    pthread_join(threads[i], NULL);
  }

  /* clean up and return */
  pthread_attr_destroy(&attr);
  free(threads);
  free(thread_data);

  return(0);
}


/* -----------------------------------------------------------------------------
 * Pthread companion function to N_VLinearCombinationVectorArray
 */

static void *N_VLinearCombinationVectorArray_PT(void *thread_data)
{
  Pthreads_Data *my_data;
  sunindextype  k, start, end;

  int       i; /* vector arrays index in summation [0,nsum) */
  int       j; /* vector index in vector array     [0,nvec) */
  realtype* c=NULL;
  realtype* zd=NULL;
  realtype* xd=NULL;

  /* extract thread data */
  my_data = (Pthreads_Data *) thread_data;

  start = my_data->start;
  end   = my_data->end;

  c = my_data->cvals;

  /*
   * X[0][j] += c[i]*X[i][j], i = 1,...,nvec-1
   */
  if ((my_data->ZZ1[0] == my_data->Y1) && (c[0] == ONE)) {
    for (j=0; j<my_data->nvec; j++) {
      zd = NV_DATA_PT(my_data->Y1[j]);
      for (i=1; i<my_data->nsum; i++) {
        xd = NV_DATA_PT(my_data->ZZ1[i][j]);
        for (k=start; k<end; k++) {
          zd[k] += c[i] * xd[k];
        }
      }
    }
    pthread_exit(NULL);
  }

  /*
   * X[0][j] = c[0] * X[0][j] + sum{ c[i] * X[i][j] }, i = 1,...,nvec-1
   */
  if (my_data->ZZ1[0] == my_data->Y1) {
    for (j=0; j<my_data->nvec; j++) {
      zd = NV_DATA_PT(my_data->Y1[j]);
      for (k=start; k<end; k++) {
        zd[k] *= c[0];
      }
      for (i=1; i<my_data->nsum; i++) {
        xd = NV_DATA_PT(my_data->ZZ1[i][j]);
        for (k=start; k<end; k++) {
          zd[k] += c[i] * xd[k];
        }
      }
    }
    pthread_exit(NULL);
  }

  /*
   * Z[j] = sum{ c[i] * X[i][j] }, i = 0,...,nvec-1
   */
  for (j=0; j<my_data->nvec; j++) {
    xd = NV_DATA_PT(my_data->ZZ1[0][j]);
    zd = NV_DATA_PT(my_data->Y1[j]);
    for (k=start; k<end; k++) {
      zd[k] = c[0] * xd[k];
    }
    for (i=1; i<my_data->nsum; i++) {
      xd = NV_DATA_PT(my_data->ZZ1[i][j]);
      for (k=start; k<end; k++) {
        zd[k] += c[i] * xd[k];
      }
    }
  }
  pthread_exit(NULL);
}


/*
 * -----------------------------------------------------------------
 * private functions
 * -----------------------------------------------------------------
 */


/* ----------------------------------------------------------------------------
 * Copy vector components into second vector
 */

static void VCopy_Pthreads(N_Vector x, N_Vector z)
{
  sunindextype      N;
  int           i, nthreads;
  pthread_t     *threads;
  Pthreads_Data *thread_data;
  pthread_attr_t attr;

  /* allocate threads and thread data structs */
  N            = NV_LENGTH_PT(x);
  nthreads     = NV_NUM_THREADS_PT(x);
  threads      = malloc(nthreads*sizeof(pthread_t));
  thread_data  = (Pthreads_Data *) malloc(nthreads*sizeof(struct _Pthreads_Data));

  /* set thread attributes */
  pthread_attr_init(&attr);
  pthread_attr_setdetachstate(&attr, PTHREAD_CREATE_JOINABLE);

  for (i=0; i<nthreads; i++) {
    /* initialize thread data */
    N_VInitThreadData(&thread_data[i]);

    /* compute start and end loop index for thread */
    N_VSplitLoop(i, &nthreads, &N, &thread_data[i].start, &thread_data[i].end);

    /* pack thread data */
    thread_data[i].v1 = NV_DATA_PT(x);
    thread_data[i].v2 = NV_DATA_PT(z);

    /* create threads and call pthread companion function */
    pthread_create(&threads[i], &attr, VCopy_PT, (void *) &thread_data[i]);
  }

  /* wait for all threads to finish */
  for (i=0; i<nthreads; i++) {
    pthread_join(threads[i], NULL);
  }

  /* clean up and return */
  pthread_attr_destroy(&attr);
  free(threads);
  free(thread_data);

  return;
}


/* ----------------------------------------------------------------------------
 * Pthread companion function to VCopy
 */

static void *VCopy_PT(void *thread_data)
{
  sunindextype i, start, end;
  realtype *xd, *zd;
  Pthreads_Data *my_data;

  /* extract thread data */
  my_data = (Pthreads_Data *) thread_data;

  xd = my_data->v1;
  zd = my_data->v2;

  start = my_data->start;
  end   = my_data->end;

  /* copy vector components */
  for (i = start; i < end; i++)
    zd[i] = xd[i];

  /* exit */
  pthread_exit(NULL);
}


/* ----------------------------------------------------------------------------
 * Compute vector sum
 */

static void VSum_Pthreads(N_Vector x, N_Vector y, N_Vector z)
{
  sunindextype      N;
  int           i, nthreads;
  pthread_t     *threads;
  Pthreads_Data *thread_data;
  pthread_attr_t attr;

  /* allocate threads and thread data structs */
  N            = NV_LENGTH_PT(x);
  nthreads     = NV_NUM_THREADS_PT(x);
  threads      = malloc(nthreads*sizeof(pthread_t));
  thread_data  = (Pthreads_Data *) malloc(nthreads*sizeof(struct _Pthreads_Data));

  /* set thread attributes */
  pthread_attr_init(&attr);
  pthread_attr_setdetachstate(&attr, PTHREAD_CREATE_JOINABLE);

  for (i=0; i<nthreads; i++) {
    /* initialize thread data */
    N_VInitThreadData(&thread_data[i]);

    /* compute start and end loop index for thread */
    N_VSplitLoop(i, &nthreads, &N, &thread_data[i].start, &thread_data[i].end);

    /* pack thread data */
    thread_data[i].v1 = NV_DATA_PT(x);
    thread_data[i].v2 = NV_DATA_PT(y);
    thread_data[i].v3 = NV_DATA_PT(z);

    /* create threads and call pthread companion function */
    pthread_create(&threads[i], &attr, VSum_PT, (void *) &thread_data[i]);
  }

  /* wait for all threads to finish */
  for (i=0; i<nthreads; i++) {
    pthread_join(threads[i], NULL);
  }

  /* clean up and return */
  pthread_attr_destroy(&attr);
  free(threads);
  free(thread_data);

  return;
}


/* ----------------------------------------------------------------------------
 * Pthread companion function to VSum
 */

static void *VSum_PT(void *thread_data)
{
  sunindextype i, start, end;
  realtype *xd, *yd, *zd;
  Pthreads_Data *my_data;

  /* extract thread data */
  my_data = (Pthreads_Data *) thread_data;

  xd = my_data->v1;
  yd = my_data->v2;
  zd = my_data->v3;

  start = my_data->start;
  end   = my_data->end;

  /* compute vector sum */
  for (i = start; i < end; i++)
    zd[i] = xd[i] + yd[i];

  /* exit */
  pthread_exit(NULL);
}


/* ----------------------------------------------------------------------------
 * Compute vector difference
 */

static void VDiff_Pthreads(N_Vector x, N_Vector y, N_Vector z)
{
  sunindextype  N;
  int           i, nthreads;
  pthread_t     *threads;
  Pthreads_Data *thread_data;
  pthread_attr_t attr;

  /* allocate threads and thread data structs */
  N            = NV_LENGTH_PT(x);
  nthreads     = NV_NUM_THREADS_PT(x);
  threads      = malloc(nthreads*sizeof(pthread_t));
  thread_data  = (Pthreads_Data *) malloc(nthreads*sizeof(struct _Pthreads_Data));

  /* set thread attributes */
  pthread_attr_init(&attr);
  pthread_attr_setdetachstate(&attr, PTHREAD_CREATE_JOINABLE);

  for (i=0; i<nthreads; i++) {
    /* initialize thread data */
    N_VInitThreadData(&thread_data[i]);

    /* compute start and end loop index for thread */
    N_VSplitLoop(i, &nthreads, &N, &thread_data[i].start, &thread_data[i].end);

    /* pack thread data */
    thread_data[i].v1 = NV_DATA_PT(x);
    thread_data[i].v2 = NV_DATA_PT(y);
    thread_data[i].v3 = NV_DATA_PT(z);

    /* create threads and call pthread companion function */
    pthread_create(&threads[i], &attr, VDiff_PT, (void *) &thread_data[i]);
  }

  /* wait for all threads to finish */
  for (i=0; i<nthreads; i++) {
    pthread_join(threads[i], NULL);
  }

  /* clean up and return */
  pthread_attr_destroy(&attr);
  free(threads);
  free(thread_data);

  return;
}


/* ----------------------------------------------------------------------------
 * Pthread companion function to VDiff
 */

static void *VDiff_PT(void *thread_data)
{
  sunindextype i, start, end;
  realtype *xd, *yd, *zd;
  Pthreads_Data *my_data;

  /* extract thread data */
  my_data = (Pthreads_Data *) thread_data;

  xd = my_data->v1;
  yd = my_data->v2;
  zd = my_data->v3;

  start = my_data->start;
  end   = my_data->end;

  /* compute vector difference */
  for (i = start; i < end; i++)
    zd[i] = xd[i] - yd[i];

  /* exit */
  pthread_exit(NULL);
}


/* ----------------------------------------------------------------------------
 * Compute the negative of a vector
 */

static void VNeg_Pthreads(N_Vector x, N_Vector z)
{
  sunindextype  N;
  int           i, nthreads;
  pthread_t     *threads;
  Pthreads_Data *thread_data;
  pthread_attr_t attr;

  /* allocate threads and thread data structs */
  N            = NV_LENGTH_PT(x);
  nthreads     = NV_NUM_THREADS_PT(x);
  threads      = malloc(nthreads*sizeof(pthread_t));
  thread_data  = (Pthreads_Data *) malloc(nthreads*sizeof(struct _Pthreads_Data));

  /* set thread attributes */
  pthread_attr_init(&attr);
  pthread_attr_setdetachstate(&attr, PTHREAD_CREATE_JOINABLE);

  for (i=0; i<nthreads; i++) {
    /* initialize thread data */
    N_VInitThreadData(&thread_data[i]);

    /* compute start and end loop index for thread */
    N_VSplitLoop(i, &nthreads, &N, &thread_data[i].start, &thread_data[i].end);

    /* pack thread data */
    thread_data[i].v1 = NV_DATA_PT(x);
    thread_data[i].v2 = NV_DATA_PT(z);

    /* create threads and call pthread companion function */
    pthread_create(&threads[i], &attr, VNeg_PT, (void *) &thread_data[i]);
  }

  /* wait for all threads to finish */
  for (i=0; i<nthreads; i++) {
    pthread_join(threads[i], NULL);
  }

  /* clean up and return */
  pthread_attr_destroy(&attr);
  free(threads);
  free(thread_data);

  return;
}


/* ----------------------------------------------------------------------------
 * Pthread companion function to VNeg
 */

static void *VNeg_PT(void *thread_data)
{
  sunindextype i, start, end;
  realtype *xd, *zd;
  Pthreads_Data *my_data;

  /* extract thread data */
  my_data = (Pthreads_Data *) thread_data;

  xd = my_data->v1;
  zd = my_data->v2;

  start = my_data->start;
  end   = my_data->end;

  /* compute negative of vector */
  for (i = start; i < end; i++)
    zd[i] = -xd[i];

  /* exit */
  pthread_exit(NULL);
}


/* ----------------------------------------------------------------------------
 * Compute scaled vector sum
 */

static void VScaleSum_Pthreads(realtype c, N_Vector x, N_Vector y, N_Vector z)
{
  sunindextype  N;
  int           i, nthreads;
  pthread_t     *threads;
  Pthreads_Data *thread_data;
  pthread_attr_t attr;

  /* allocate threads and thread data structs */
  N            = NV_LENGTH_PT(x);
  nthreads     = NV_NUM_THREADS_PT(x);
  threads      = malloc(nthreads*sizeof(pthread_t));
  thread_data  = (Pthreads_Data *) malloc(nthreads*sizeof(struct _Pthreads_Data));

  /* set thread attributes */
  pthread_attr_init(&attr);
  pthread_attr_setdetachstate(&attr, PTHREAD_CREATE_JOINABLE);

  for (i=0; i<nthreads; i++) {
    /* initialize thread data */
    N_VInitThreadData(&thread_data[i]);

    /* compute start and end loop index for thread */
    N_VSplitLoop(i, &nthreads, &N, &thread_data[i].start, &thread_data[i].end);

    /* pack thread data */
    thread_data[i].c1 = c;
    thread_data[i].v1 = NV_DATA_PT(x);
    thread_data[i].v2 = NV_DATA_PT(y);
    thread_data[i].v3 = NV_DATA_PT(z);

    /* create threads and call pthread companion function */
    pthread_create(&threads[i], &attr, VScaleSum_PT, (void *) &thread_data[i]);
  }

  /* wait for all threads to finish */
  for (i=0; i<nthreads; i++) {
    pthread_join(threads[i], NULL);
  }

  /* clean up and return */
  pthread_attr_destroy(&attr);
  free(threads);
  free(thread_data);

  return;
}


/* ----------------------------------------------------------------------------
 * Pthread companion function to VScaleSum
 */

static void *VScaleSum_PT(void *thread_data)
{
  sunindextype i, start, end;
  realtype c;
  realtype *xd, *yd, *zd;
  Pthreads_Data *my_data;

  /* extract thread data */
  my_data = (Pthreads_Data *) thread_data;

  c  = my_data->c1;
  xd = my_data->v1;
  yd = my_data->v2;
  zd = my_data->v3;

  start = my_data->start;
  end   = my_data->end;

  /* compute scaled vector sum */
  for (i = start; i < end; i++)
    zd[i] = c*(xd[i] + yd[i]);

  /* exit */
  pthread_exit(NULL);
}


/* ----------------------------------------------------------------------------
 * Compute scaled vector difference
 */

static void VScaleDiff_Pthreads(realtype c, N_Vector x, N_Vector y, N_Vector z)
{
  sunindextype  N;
  int           i, nthreads;
  pthread_t     *threads;
  Pthreads_Data *thread_data;
  pthread_attr_t attr;

  /* allocate threads and thread data structs */
  N            = NV_LENGTH_PT(x);
  nthreads     = NV_NUM_THREADS_PT(x);
  threads      = malloc(nthreads*sizeof(pthread_t));
  thread_data  = (Pthreads_Data *) malloc(nthreads*sizeof(struct _Pthreads_Data));

  /* set thread attributes */
  pthread_attr_init(&attr);
  pthread_attr_setdetachstate(&attr, PTHREAD_CREATE_JOINABLE);

  for (i=0; i<nthreads; i++) {
    /* initialize thread data */
    N_VInitThreadData(&thread_data[i]);

    /* compute start and end loop index for thread */
    N_VSplitLoop(i, &nthreads, &N, &thread_data[i].start, &thread_data[i].end);

    /* pack thread data */
    thread_data[i].c1 = c;
    thread_data[i].v1 = NV_DATA_PT(x);
    thread_data[i].v2 = NV_DATA_PT(y);
    thread_data[i].v3 = NV_DATA_PT(z);

    /* create threads and call pthread companion function */
    pthread_create(&threads[i], &attr, VScaleDiff_PT, (void *) &thread_data[i]);
  }

  /* wait for all threads to finish */
  for (i=0; i<nthreads; i++) {
    pthread_join(threads[i], NULL);
  }

  /* clean up and return */
  pthread_attr_destroy(&attr);
  free(threads);
  free(thread_data);

  return;
}


/* ----------------------------------------------------------------------------
 * Pthread companion function to VScaleDiff
 */

static void *VScaleDiff_PT(void *thread_data)
{
  sunindextype i, start, end;
  realtype c;
  realtype *xd, *yd, *zd;
  Pthreads_Data *my_data;

  /* extract thread data */
  my_data = (Pthreads_Data *) thread_data;

  c  = my_data->c1;
  xd = my_data->v1;
  yd = my_data->v2;
  zd = my_data->v3;

  start = my_data->start;
  end   = my_data->end;

  /* compute scaled vector difference */
  for (i = start; i < end; i++)
    zd[i] = c*(xd[i] - yd[i]);

  /* exit */
  pthread_exit(NULL);
}


/* ----------------------------------------------------------------------------
 * Compute vector sum z[i] = a*x[i]+y[i]
 */

static void VLin1_Pthreads(realtype a, N_Vector x, N_Vector y, N_Vector z)
{
  sunindextype  N;
  int           i, nthreads;
  pthread_t     *threads;
  Pthreads_Data *thread_data;
  pthread_attr_t attr;

  /* allocate threads and thread data structs */
  N            = NV_LENGTH_PT(x);
  nthreads     = NV_NUM_THREADS_PT(x);
  threads      = malloc(nthreads*sizeof(pthread_t));
  thread_data  = (Pthreads_Data *) malloc(nthreads*sizeof(struct _Pthreads_Data));

  /* set thread attributes */
  pthread_attr_init(&attr);
  pthread_attr_setdetachstate(&attr, PTHREAD_CREATE_JOINABLE);

  for (i=0; i<nthreads; i++) {
    /* initialize thread data */
    N_VInitThreadData(&thread_data[i]);

    /* compute start and end loop index for thread */
    N_VSplitLoop(i, &nthreads, &N, &thread_data[i].start, &thread_data[i].end);

    /* pack thread data */
    thread_data[i].c1 = a;
    thread_data[i].v1 = NV_DATA_PT(x);
    thread_data[i].v2 = NV_DATA_PT(y);
    thread_data[i].v3 = NV_DATA_PT(z);

    /* create threads and call pthread companion function */
    pthread_create(&threads[i], &attr, VLin1_PT, (void *) &thread_data[i]);
  }

  /* wait for all threads to finish */
  for (i=0; i<nthreads; i++) {
    pthread_join(threads[i], NULL);
  }

  /* clean up and return */
  pthread_attr_destroy(&attr);
  free(threads);
  free(thread_data);

  return;
}


/* ----------------------------------------------------------------------------
 * Pthread companion function to VLin1
 */

static void *VLin1_PT(void *thread_data)
{
  sunindextype i, start, end;
  realtype a;
  realtype *xd, *yd, *zd;
  Pthreads_Data *my_data;

  /* extract thread data */
  my_data = (Pthreads_Data *) thread_data;

  a  = my_data->c1;
  xd = my_data->v1;
  yd = my_data->v2;
  zd = my_data->v3;

  start = my_data->start;
  end   = my_data->end;

  /* compute vector sum */
  for (i = start; i < end; i++)
    zd[i] = (a*xd[i]) + yd[i];

  /* exit */
  pthread_exit(NULL);
}


/* ----------------------------------------------------------------------------
 * Compute vector difference z[i] = a*x[i]-y[i]
 */

static void VLin2_Pthreads(realtype a, N_Vector x, N_Vector y, N_Vector z)
{
  sunindextype  N;
  int           i, nthreads;
  pthread_t     *threads;
  Pthreads_Data *thread_data;
  pthread_attr_t attr;

  /* allocate threads and thread data structs */
  N            = NV_LENGTH_PT(x);
  nthreads     = NV_NUM_THREADS_PT(x);
  threads      = malloc(nthreads*sizeof(pthread_t));
  thread_data  = (Pthreads_Data *) malloc(nthreads*sizeof(struct _Pthreads_Data));

  /* set thread attributes */
  pthread_attr_init(&attr);
  pthread_attr_setdetachstate(&attr, PTHREAD_CREATE_JOINABLE);

  for (i=0; i<nthreads; i++) {
    /* initialize thread data */
    N_VInitThreadData(&thread_data[i]);

    /* compute start and end loop index for thread */
    N_VSplitLoop(i, &nthreads, &N, &thread_data[i].start, &thread_data[i].end);

    /* pack thread data */
    thread_data[i].c1 = a;
    thread_data[i].v1 = NV_DATA_PT(x);
    thread_data[i].v2 = NV_DATA_PT(y);
    thread_data[i].v3 = NV_DATA_PT(z);

    /* create threads and call pthread companion function */
    pthread_create(&threads[i], &attr, VLin2_PT, (void *) &thread_data[i]);
  }

  /* wait for all threads to finish */
  for (i=0; i<nthreads; i++) {
    pthread_join(threads[i], NULL);
  }

  /* clean up and return */
  pthread_attr_destroy(&attr);
  free(threads);
  free(thread_data);

  return;
}

/* ----------------------------------------------------------------------------
 * Pthread companion function to VLin2
 */

static void *VLin2_PT(void *thread_data)
{
  sunindextype i, start, end;
  realtype a;
  realtype *xd, *yd, *zd;
  Pthreads_Data *my_data;

  /* extract thread data */
  my_data = (Pthreads_Data *) thread_data;

  a  = my_data->c1;
  xd = my_data->v1;
  yd = my_data->v2;
  zd = my_data->v3;

  start = my_data->start;
  end   = my_data->end;

  /* compute vector difference */
  for (i = start; i < end; i++)
    zd[i] = (a*xd[i]) - yd[i];

  /* exit */
  pthread_exit(NULL);
}


/* ----------------------------------------------------------------------------
 * Compute special cases of linear sum
 */

static void Vaxpy_Pthreads(realtype a, N_Vector x, N_Vector y)
{
  sunindextype  N;
  int           i, nthreads;
  pthread_t     *threads;
  Pthreads_Data *thread_data;
  pthread_attr_t attr;

  /* allocate threads and thread data structs */
  N            = NV_LENGTH_PT(x);
  nthreads     = NV_NUM_THREADS_PT(x);
  threads      = malloc(nthreads*sizeof(pthread_t));
  thread_data  = (Pthreads_Data *) malloc(nthreads*sizeof(struct _Pthreads_Data));

  /* set thread attributes */
  pthread_attr_init(&attr);
  pthread_attr_setdetachstate(&attr, PTHREAD_CREATE_JOINABLE);

  for (i=0; i<nthreads; i++) {
    /* initialize thread data */
    N_VInitThreadData(&thread_data[i]);

    /* compute start and end loop index for thread */
    N_VSplitLoop(i, &nthreads, &N, &thread_data[i].start, &thread_data[i].end);

    /* pack thread data */
    thread_data[i].c1 = a;
    thread_data[i].v1 = NV_DATA_PT(x);
    thread_data[i].v2 = NV_DATA_PT(y);

    /* create threads and call pthread companion function */
    pthread_create(&threads[i], &attr, Vaxpy_PT, (void *) &thread_data[i]);
  }

  /* wait for all threads to finish */
  for (i=0; i<nthreads; i++) {
    pthread_join(threads[i], NULL);
  }

  /* clean up and return */
  pthread_attr_destroy(&attr);
  free(threads);
  free(thread_data);

  return;
}

/* ----------------------------------------------------------------------------
 * Pthread companion function to Vaxpy
 */

static void *Vaxpy_PT(void *thread_data)
{
  sunindextype i, start, end;
  realtype a;
  realtype *xd, *yd;
  Pthreads_Data *my_data;

  /* extract thread data */
  my_data = (Pthreads_Data *) thread_data;

  a  = my_data->c1;
  xd = my_data->v1;
  yd = my_data->v2;

  start = my_data->start;
  end   = my_data->end;

  /* compute axpy */
  if (a == ONE) {
    for (i = start; i < end; i++)
      yd[i] += xd[i];

    /* exit */
    pthread_exit(NULL);
  }

  if (a == -ONE) {
    for (i = start; i < end; i++)
      yd[i] -= xd[i];

    /* exit */
    pthread_exit(NULL);
  }

  for (i = start; i < end; i++)
    yd[i] += a*xd[i];

  /* return */
  pthread_exit(NULL);
}


/* ----------------------------------------------------------------------------
 * Compute scaled vector
 */

static void VScaleBy_Pthreads(realtype a, N_Vector x)
{
  sunindextype  N;
  int           i, nthreads;
  pthread_t     *threads;
  Pthreads_Data *thread_data;
  pthread_attr_t attr;

  /* allocate threads and thread data structs */
  N            = NV_LENGTH_PT(x);
  nthreads     = NV_NUM_THREADS_PT(x);
  threads      = malloc(nthreads*sizeof(pthread_t));
  thread_data  = (Pthreads_Data *) malloc(nthreads*sizeof(struct _Pthreads_Data));

  /* set thread attributes */
  pthread_attr_init(&attr);
  pthread_attr_setdetachstate(&attr, PTHREAD_CREATE_JOINABLE);

  for (i=0; i<nthreads; i++) {
    /* initialize thread data */
    N_VInitThreadData(&thread_data[i]);

    /* compute start and end loop index for thread */
    N_VSplitLoop(i, &nthreads, &N, &thread_data[i].start, &thread_data[i].end);

    /* pack thread data */
    thread_data[i].c1 = a;
    thread_data[i].v1 = NV_DATA_PT(x);

    /* create threads and call pthread companion function */
    pthread_create(&threads[i], &attr, VScaleBy_PT, (void *) &thread_data[i]);
  }

  /* wait for all threads to finish */
  for (i=0; i<nthreads; i++) {
    pthread_join(threads[i], NULL);
  }

  /* clean up and return */
  pthread_attr_destroy(&attr);
  free(threads);
  free(thread_data);

  return;
}


/* ----------------------------------------------------------------------------
 * Pthread companion function to VScaleBy
 */

static void *VScaleBy_PT(void *thread_data)
{
  sunindextype i, start, end;
  realtype a;
  realtype *xd;
  Pthreads_Data *my_data;

  /* extract thread data */
  my_data = (Pthreads_Data *) thread_data;

  a  = my_data->c1;
  xd = my_data->v1;

  start = my_data->start;
  end   = my_data->end;

  /* compute scaled vector */
  for (i = start; i < end; i++)
    xd[i] *= a;

  /* exit */
  pthread_exit(NULL);
}


/* ----------------------------------------------------------------------------
 * Determine loop indices for a thread
 */

static void N_VSplitLoop(int myid, int *nthreads, sunindextype *N,
			 sunindextype *start, sunindextype *end)
{
  sunindextype q, r; /* quotient and remainder */

  /* work per thread and leftover work */
  q = *N / *nthreads;
  r = *N % *nthreads;

  /* assign work */
  if (myid < r) {
    *start = myid * q + myid;
    *end   = *start + q + 1;
  } else {
    *start = myid * q + r;
    *end   = *start + q;
  }
}


/* ----------------------------------------------------------------------------
 * Initialize values of local thread data struct
 */

static void N_VInitThreadData(Pthreads_Data *thread_data)
{
  thread_data->start = -1;
  thread_data->end   = -1;

#if __STDC_VERSION__ >= 199901L
  thread_data->c1 = NAN;
  thread_data->c2 = NAN;
#else
  thread_data->c1 = ZERO;
  thread_data->c2 = ZERO;
#endif

  thread_data->v1 = NULL;
  thread_data->v2 = NULL;
  thread_data->v3 = NULL;
  thread_data->global_val = NULL;
  thread_data->global_mutex = NULL;

  thread_data->nvec = ZERO;
  thread_data->nsum = ZERO;
  thread_data->cvals = NULL;
  thread_data->Y1 = NULL;
  thread_data->Y2 = NULL;
  thread_data->Y3 = NULL;
}<|MERGE_RESOLUTION|>--- conflicted
+++ resolved
@@ -402,7 +402,6 @@
   ops->nvspace           = w->ops->nvspace;
   ops->nvgetarraypointer = w->ops->nvgetarraypointer;
   ops->nvsetarraypointer = w->ops->nvsetarraypointer;
-<<<<<<< HEAD
 
   /* standard vector operations */
   ops->nvlinearsum    = w->ops->nvlinearsum;
@@ -438,27 +437,6 @@
   ops->nvwrmsnormmaskvectorarray      = w->ops->nvwrmsnormmaskvectorarray;
   ops->nvscaleaddmultivectorarray     = w->ops->nvscaleaddmultivectorarray;
   ops->nvlinearcombinationvectorarray = w->ops->nvlinearcombinationvectorarray;
-=======
-  ops->nvlinearsum       = w->ops->nvlinearsum;
-  ops->nvconst           = w->ops->nvconst;
-  ops->nvprod            = w->ops->nvprod;
-  ops->nvdiv             = w->ops->nvdiv;
-  ops->nvscale           = w->ops->nvscale;
-  ops->nvabs             = w->ops->nvabs;
-  ops->nvinv             = w->ops->nvinv;
-  ops->nvaddconst        = w->ops->nvaddconst;
-  ops->nvdotprod         = w->ops->nvdotprod;
-  ops->nvmaxnorm         = w->ops->nvmaxnorm;
-  ops->nvwrmsnormmask    = w->ops->nvwrmsnormmask;
-  ops->nvwrmsnorm        = w->ops->nvwrmsnorm;
-  ops->nvmin             = w->ops->nvmin;
-  ops->nvwl2norm         = w->ops->nvwl2norm;
-  ops->nvl1norm          = w->ops->nvl1norm;
-  ops->nvcompare         = w->ops->nvcompare;
-  ops->nvinvtest         = w->ops->nvinvtest;
-  ops->nvconstrmask      = w->ops->nvconstrmask;
-  ops->nvminquotient     = w->ops->nvminquotient;
->>>>>>> d657e4dc
 
   /* Create content */
   content = NULL;
@@ -2250,38 +2228,15 @@
   local_val = ZERO;
   for (i = start; i < end; i++) {
     md[i] = ZERO;
-<<<<<<< HEAD
-
-    /* c[i] = 0, do nothing */
+
+    /* Continue if no constraints were set for the variable */
     if (cd[i] == ZERO)
       continue;
 
-    /* c[i] = +/- 2, check x[i] > or < 0 */
-    if (cd[i] > ONEPT5 || cd[i] < -ONEPT5) {
-      if (xd[i]*cd[i] <= ZERO) {
-	local_val = ONE;
-	md[i] = ONE;
-      }
-=======
-
-    /* Continue if no constraints were set for the variable */
-    if (cd[i] == ZERO)
->>>>>>> d657e4dc
-      continue;
-
-<<<<<<< HEAD
-    /* c[i] = +/- 1, check x[i] >= or <= 0 */
-    if (cd[i] > HALF || cd[i] < -HALF) {
-      if (xd[i]*cd[i] < ZERO) {
-	local_val = ONE;
-	md[i] = ONE;
-      }
-=======
     /* Check if a set constraint has been violated */
     if ((SUNRabs(cd[i]) > ONEPT5 && xd[i]*cd[i] <= ZERO) ||
         (SUNRabs(cd[i]) > HALF   && xd[i]*cd[i] <  ZERO)) {
       local_val = md[i] = ONE;
->>>>>>> d657e4dc
     }
   }
 
@@ -2404,18 +2359,12 @@
  */
 
 
-<<<<<<< HEAD
 /* -----------------------------------------------------------------------------
  * Compute the linear combination z = c[i]*X[i]
-=======
-/* ----------------------------------------------------------------------------
- * Copy vector components into second vector
->>>>>>> d657e4dc
  */
 
 int N_VLinearCombination_Pthreads(int nvec, realtype* c, N_Vector* X, N_Vector z)
 {
-<<<<<<< HEAD
   sunindextype   N;
   int            i, nthreads;
   pthread_t      *threads;
@@ -2442,19 +2391,6 @@
   nthreads    = NV_NUM_THREADS_PT(z);
   threads     = malloc(nthreads*sizeof(pthread_t));
   thread_data = (Pthreads_Data *) malloc(nthreads*sizeof(struct _Pthreads_Data));
-=======
-  sunindextype      N;
-  int           i, nthreads;
-  pthread_t     *threads;
-  Pthreads_Data *thread_data;
-  pthread_attr_t attr;
-
-  /* allocate threads and thread data structs */
-  N            = NV_LENGTH_PT(x);
-  nthreads     = NV_NUM_THREADS_PT(x);
-  threads      = malloc(nthreads*sizeof(pthread_t));
-  thread_data  = (Pthreads_Data *) malloc(nthreads*sizeof(struct _Pthreads_Data));
->>>>>>> d657e4dc
 
   /* set thread attributes */
   pthread_attr_init(&attr);
@@ -2468,15 +2404,10 @@
     N_VSplitLoop(i, &nthreads, &N, &thread_data[i].start, &thread_data[i].end);
 
     /* pack thread data */
-<<<<<<< HEAD
     thread_data[i].nvec  = nvec;
     thread_data[i].cvals = c;
     thread_data[i].Y1    = X;
     thread_data[i].x1    = z;
-=======
-    thread_data[i].v1 = NV_DATA_PT(x);
-    thread_data[i].v2 = NV_DATA_PT(z);
->>>>>>> d657e4dc
 
     /* create threads and call pthread companion function */
     pthread_create(&threads[i], &attr, N_VLinearCombination_PT, (void *) &thread_data[i]);
@@ -2565,13 +2496,8 @@
 }
 
 
-<<<<<<< HEAD
 /* -----------------------------------------------------------------------------
  * Compute multiple linear sums Z[i] = Y[i] + a*x
-=======
-/* ----------------------------------------------------------------------------
- * Compute vector sum
->>>>>>> d657e4dc
  */
 
 int N_VScaleAddMulti_Pthreads(int nvec, realtype* a, N_Vector x, N_Vector* Y, N_Vector* Z)
@@ -2582,7 +2508,6 @@
   Pthreads_Data  *thread_data;
   pthread_attr_t attr;
 
-<<<<<<< HEAD
   /* invalid number of vectors */
   if (nvec < 1) return(-1);
 
@@ -2597,13 +2522,6 @@
   nthreads    = NV_NUM_THREADS_PT(x);
   threads     = malloc(nthreads*sizeof(pthread_t));
   thread_data = (Pthreads_Data *) malloc(nthreads*sizeof(struct _Pthreads_Data));
-=======
-  /* allocate threads and thread data structs */
-  N            = NV_LENGTH_PT(x);
-  nthreads     = NV_NUM_THREADS_PT(x);
-  threads      = malloc(nthreads*sizeof(pthread_t));
-  thread_data  = (Pthreads_Data *) malloc(nthreads*sizeof(struct _Pthreads_Data));
->>>>>>> d657e4dc
 
   /* set thread attributes */
   pthread_attr_init(&attr);
@@ -2617,17 +2535,11 @@
     N_VSplitLoop(i, &nthreads, &N, &thread_data[i].start, &thread_data[i].end);
 
     /* pack thread data */
-<<<<<<< HEAD
     thread_data[i].nvec  = nvec;
     thread_data[i].cvals = a;
     thread_data[i].x1    = x;
     thread_data[i].Y1    = Y;
     thread_data[i].Y2    = Z;
-=======
-    thread_data[i].v1 = NV_DATA_PT(x);
-    thread_data[i].v2 = NV_DATA_PT(y);
-    thread_data[i].v3 = NV_DATA_PT(z);
->>>>>>> d657e4dc
 
     /* create threads and call pthread companion function */
     pthread_create(&threads[i], &attr, N_VScaleAddMulti_PT, (void *) &thread_data[i]);
@@ -2698,13 +2610,8 @@
 }
 
 
-<<<<<<< HEAD
 /* -----------------------------------------------------------------------------
  * Compute the dot product of a vector with multiple vectors, a[i] = sum(x*Y[i])
-=======
-/* ----------------------------------------------------------------------------
- * Compute vector difference
->>>>>>> d657e4dc
  */
 
 int N_VDotProdMulti_Pthreads(int nvec, N_Vector x, N_Vector* Y, realtype* dotprods)
