--- conflicted
+++ resolved
@@ -1386,8 +1386,6 @@
 
 #endif
 
-<<<<<<< HEAD
-=======
   /* return with success */
   return(0);
 }
@@ -1411,7 +1409,6 @@
     return(MPI_Allreduce(MPI_IN_PLACE, dotprods, nvec_total, MPI_SUNREALTYPE,
                          MPI_SUM, MANYVECTOR_COMM(x)));
 #endif
->>>>>>> c9590c8b
   /* return with success */
   return(0);
 }
