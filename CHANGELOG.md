# SUNDIALS Changelog

## Changes to SUNDIALS in release x.x.x

Added `GetUserData` functions in each package to retrieve the user data pointer
provided to `SetUserData` functions. See `ARKStepGetUserData`,
`ERKStepGetUserData`, `MRIStepGetUserData`, `CVodeGetUserData`,
`IDAGetUserData`, or `KINGetUserData` for more information.

Fixed a bug in `ERKStepReset`, `ERKStepReInit`, `ARKStepReset`, `ARKStepReInit`,
`MRIStepReset`, and `MRIStepReInit` where a previously-set value of *tstop* (from
a call to `ERKStepSetStopTime`, `ARKStepSetStopTime`, or `MRIStepSetStopTime`,
respectively) would not be cleared.

Updated `MRIStepReset` to call the corresponding `MRIStepInnerResetFn` with the same
(*tR*,*yR*) arguments for the `MRIStepInnerStepper` object that is used to evolve the
MRI "fast" time scale subproblems.

Added a new [example](examples/cvode/serial/cvRocket_dns.c) which
demonstrates using CVODE with a discontinuous right-hand-side function
and rootfinding.

Added a variety of embedded DIRK methods from [Kennedy & Carpenter,
NASA TM-2016-219173, 2016] and [Kennedy & Carpenter, Appl. Numer. Math., 146, 2019] to
ARKODE.

<<<<<<< HEAD
Fix mismatched definition and declaration bug in SuperLU_DIST matrix constructor.
=======
Fixed the unituitive behavior of the `USE_GENERIC_MATH` CMake option which
caused the double precision math functions to be used regardless of the value of
`SUNDIALS_PRECISION`. Now, SUNDIALS will use precision appropriate math
functions when they are available and the user may provide the math library to
link to via the advanced CMake option `SUNDIALS_MATH_LIBRARY`.

Changed `SUNDIALS_LOGGING_ENABLE_MPI` CMake option default to be 'OFF'.
>>>>>>> e92153e3

## Changes to SUNDIALS in release 6.2.0

Added the `SUNLogger` API which provides a SUNDIALS-wide
mechanism for logging of errors, warnings, informational output,
and debugging output.

Deprecated the following functions, it is recommended to use the `SUNLogger` API
instead.

* `ARKStepSetDiagnostics`
* `ERKStepSetDiagnostics`
* `MRIStepSetDiagnostics`
* `KINSetInfoFile`
* `SUNNonlinSolSetPrintLevel_Newton`
* `SUNNonlinSolSetInfoFile_Newton`
* `SUNNonlinSolSetPrintLevel_FixedPoint`
* `SUNNonlinSolSetInfoFile_FixedPoint`
* `SUNLinSolSetInfoFile_PCG`
* `SUNLinSolSetPrintLevel_PCG`
* `SUNLinSolSetInfoFile_SPGMR`
* `SUNLinSolSetPrintLevel_SPGMR`
* `SUNLinSolSetInfoFile_SPFGMR`
* `SUNLinSolSetPrintLevel_SPFGMR`
* `SUNLinSolSetInfoFile_SPTFQM`
* `SUNLinSolSetPrintLevel_SPTFQMR`
* `SUNLinSolSetInfoFile_SPBCGS`
* `SUNLinSolSetPrintLevel_SPBCGS`

The `SUNLinSolSetInfoFile_**` and  `SUNNonlinSolSetInfoFile_*` family of
functions are now enabled by setting the CMake option `SUNDIALS_LOGGING_LEVEL`
to a value `>= 3`.

Added the function `SUNProfiler_Reset` to reset the region timings and counters
to zero.

Added the functions `ARKStepPrintAllStats`, `ERKStepPrintAllStats`,
`MRIStepPrintAll`, `CVodePrintAllStats`, `IDAPrintAllStats`, and
`KINPrintAllStats` to output all of the integrator, nonlinear solver, linear
solver, and other statistics in one call. The file `scripts/sundials_csv.py`
contains functions for parsing the comma-separated value output files.

Added functions to CVODE, CVODES, IDA, and IDAS to change the default step size
adaptivity parameters. For more information see the documentation for:

* `CVodeSetEtaFixedStepBounds`
* `CVodeSetEtaMaxFirstStep`
* `CVodeSetEtaMaxEarlyStep`
* `CVodeSetNumStepsEtaMaxEarlyStep`
* `CVodeSetEtaMax`
* `CVodeSetEtaMin`
* `CVodeSetEtaMinErrFail`
* `CVodeSetEtaMaxErrFail`
* `CVodeSetNumFailsEtaMaxErrFail`
* `CVodeSetEtaConvFail`
* `IDASetEtaFixedStepBounds`
* `IDAsetEtaMax`
* `IDASetEtaMin`
* `IDASetEtaLow`
* `IDASetEtaMinErrFail`
* `IDASetEtaConvFail`

Added the functions `CVodeSetDeltaGammaMaxLSetup` and
`CVodeSetDeltaGammaMaxBadJac` in CVODE and CVODES to adjust the `gamma` change
thresholds to require a linear solver setup or Jacobian/precondition update,
respectively.

Added the function `IDASetDetlaCjLSetup` in IDA and IDAS to adjust the parameter
that determines when a change in `c_j` requires calling the linear solver setup
function.

Added the function `MRIStepSetOrder` to select the default MRI method of a given
order.

Added support to CVODES for integrating IVPs with constraints using BDF methods
and projecting the solution onto the constraint manifold with a user defined
projection function. This implementation is accompanied by additions to the
CVODES user documentation and examples.

The behavior of `N_VSetKernelExecPolicy_Sycl` has been updated to be consistent
with the CUDA and HIP vectors. The input execution policies are now cloned and
may be freed after calling `N_VSetKernelExecPolicy_Sycl`. Additionally, `NULL`
inputs are now allowed and, if provided, will reset the vector execution
policies to the defaults.

Fixed the `SUNContext` convenience class for C++ users to disallow copy
construction and allow move construction.

A memory leak in the SYCL vector was fixed where the execution policies were
not freed when the vector was destroyed.

The include guard in `nvector_mpimanyvector.h` has been corrected to enable
using both the ManyVector and MPIManyVector NVector implementations in the same
simulation.

Changed exported SUNDIALS PETSc CMake targets to be INTERFACE IMPORTED instead
of UNKNOWN IMPORTED.

A bug was fixed in the integrator functions to retrieve the number of nonlinear
solver failures. The failure count returned was the number of failed *steps* due
to a nonlinear solver failure i.e., if a nonlinear solve failed with a stale
Jacobian or preconditioner but succeeded after updating the Jacobian or
preconditioner, the initial failure was not included in the nonlinear solver
failure count. The following functions have been updated to return the total
number of nonlinear solver failures:

* `ARKStepGetNumNonlinSolvConvFails`
* `ARKStepGetNonlinSolvStats`
* `MRIStepGetNumNonlinSolvConvFails`
* `MRIStepGetNonlinSolvStats`
* `CVodeGetNumNonlinSolvConvFails`
* `CVodeGetNonlinSolvStats`
* `CVodeGetSensNumNonlinSolvConvFails`
* `CVodeGetSensNonlinSolvStats`
* `CVodeGetStgrSensNumNonlinSolvConvFails`
* `CVodeGetStgrSensNonlinSolvStats`
* `IDAGetNumNonlinSolvConvFails`
* `IDAGetNonlinSolvStats`
* `IDAGetSensNumNonlinSolvConvFails`
* `IDAGetSensNonlinSolvStats`

As such users may see an increase in the number of failures reported from the
above functions. The following functions have been added to retrieve the number
of failed steps due to a nonlinear solver failure i.e., the counts previously
returned by the above functions:

* `ARKStepGetNumStepSolveFails`
* `MRIStepGetNumStepSolveFails`
* `CVodeGetNumStepSolveFails`
* `CVodeGetNumStepSensSolveFails`
* `CVodeGetNumStepStgrSensSolveFails`
* `IDAGetNumStepSolveFails`
* `IDAGetNumStepSensSolveFails`

## Changes to SUNDIALS in release 6.1.1

Fixed exported `SUNDIALSConfig.cmake`.

Fixed Fortran interface to `MRIStepInnerStepper` and `MRIStepCoupling`
structures and functions.

Added new Fortran example program,
`examples/arkode/F2003_serial/ark_kpr_mri_f2003.f90` demonstrating MRI
capabilities.

## Changes to SUNDIALS in release 6.1.0

Added new reduction implementations for the CUDA and HIP NVECTORs that use
shared memory (local data storage) instead of atomics. These new implementations
are recommended when the target hardware does not provide atomic support for the
floating point precision that SUNDIALS is being built with. The HIP vector uses
these by default, but the `N_VSetKernelExecPolicy_Cuda` and
`N_VSetKernelExecPolicy_Hip` functions can be used to choose between
different reduction implementations.

`SUNDIALS::<lib>` targets with no static/shared suffix have been added for use
within the build directory (this mirrors the targets exported on installation).

``CMAKE_C_STANDARD`` is now set to 99 by default.

Fixed exported `SUNDIALSConfig.cmake` when profiling is enabled without Caliper.

Fixed `sundials_export.h` include in `sundials_config.h`.

Fixed memory leaks in the SUNLINSOL_SUPERLUMT linear solver.

## Changes to SUNDIALS in release 6.0.0

### SUNContext

SUNDIALS v6.0.0 introduces a new `SUNContext` object on which all other SUNDIALS
objects depend. As such, the constructors for all SUNDIALS packages, vectors,
matrices, linear solvers, nonlinear solvers, and memory helpers have been
updated to accept a context as the last input. Users upgrading to SUNDIALS
v6.0.0 will need to call `SUNContext_Create` to create a context object with
before calling any other SUNDIALS library function, and then provide this object
to other SUNDIALS constructors. The context object has been introduced to allow
SUNDIALS to provide new features, such as the profiling/instrumentation also
introduced in this release, while maintaining thread-safety. See the
documentation section on the `SUNContext` for more details.

A script `upgrade-to-sundials-6-from-5.sh` has been provided with the release
(obtainable from the GitHub release page) to help ease the transition to
SUNDIALS v6.0.0. The script will add a `SUNCTX_PLACEHOLDER` argument to all of
the calls to SUNDIALS constructors that now require a `SUNContext` object. It
can also update deprecated SUNDIALS constants/types to the new names. It can be
run like this:

```
> ./upgrade-to-sundials-6-from-5.sh <files to update>
```

### SUNProfiler

A capability to profile/instrument SUNDIALS library code has been added. This
can be enabled with the CMake option `SUNDIALS_BUILD_WITH_PROFILING`. A built-in
profiler will be used by default, but the
[Caliper](https://github.com/LLNL/Caliper) library can also be used instead with
the CMake option `ENABLE_CALIPER`. See the documentation section on profiling
for more details.  **WARNING**: Profiling will impact performance, and should be
enabled judiciously.

### SUNMemoryHelper

The `SUNMemoryHelper` functions `Alloc`, `Dealloc`, and `Copy` have been updated
to accept an opaque handle as the last input. At a minimum, existing
`SUNMemoryHelper` implementations will need to update these functions to accept
the additional argument. Typically, this handle is the execution stream (e.g., a
CUDA/HIP stream or SYCL queue) for the operation. The CUDA, HIP, and SYCL
`SUNMemoryHelper` implementations have been updated accordingly. Additionally,
the constructor for the SYCL implementation has been updated to remove the SYCL
queue as an input.

### NVector

Two new optional vector operations, `N_VDotProdMultiLocal` and
`N_VDotProdMultiAllReduce`, have been added to support low-synchronization
methods for Anderson acceleration.

The CUDA, HIP, and SYCL execution policies have been moved from the `sundials`
namespace to the `sundials::cuda`, `sundials::hip`, and `sundials::sycl`
namespaces respectively. Accordingly, the prefixes "Cuda", "Hip", and "Sycl"
have been removed from the execution policy classes and methods.

The `Sundials` namespace used by the Trilinos Tpetra NVector has been replaced
with the `sundials::trilinos::nvector_tpetra` namespace.

The serial, PThreads, PETSc, *hypre*, Parallel, OpenMP_DEV, and OpenMP vector
functions `N_VCloneVectorArray_*` and `N_VDestroyVectorArray_*` have been
deprecated. The generic `N_VCloneVectorArray` and `N_VDestroyVectorArray`
functions should be used instead.

The previously deprecated constructor `N_VMakeWithManagedAllocator_Cuda` and
the function `N_VSetCudaStream_Cuda` have been removed and replaced with
`N_VNewWithMemHelp_Cuda` and `N_VSetKerrnelExecPolicy_Cuda` respectively.

The previously deprecated macros `PVEC_REAL_MPI_TYPE` and
`PVEC_INTEGER_MPI_TYPE` have been removed and replaced with
`MPI_SUNREALTYPE` and `MPI_SUNINDEXTYPE` respectively.

### SUNLinearSolver

The following previously deprecated functions have been removed

| Removed                   | Replaced with                    |
|:--------------------------|:---------------------------------|
| `SUNBandLinearSolver`     | `SUNLinSol_Band`                 |
| `SUNDenseLinearSolver`    | `SUNLinSol_Dense`                |
| `SUNKLU`                  | `SUNLinSol_KLU`                  |
| `SUNKLUReInit`            | `SUNLinSol_KLUReInit`            |
| `SUNKLUSetOrdering`       | `SUNLinSol_KLUSetOrdering`       |
| `SUNLapackBand`           | `SUNLinSol_LapackBand`           |
| `SUNLapackDense`          | `SUNLinSol_LapackDense`          |
| `SUNPCG`                  | `SUNLinSol_PCG`                  |
| `SUNPCGSetPrecType`       | `SUNLinSol_PCGSetPrecType`       |
| `SUNPCGSetMaxl`           | `SUNLinSol_PCGSetMaxl`           |
| `SUNSPBCGS`               | `SUNLinSol_SPBCGS`               |
| `SUNSPBCGSSetPrecType`    | `SUNLinSol_SPBCGSSetPrecType`    |
| `SUNSPBCGSSetMaxl`        | `SUNLinSol_SPBCGSSetMaxl`        |
| `SUNSPFGMR`               | `SUNLinSol_SPFGMR`               |
| `SUNSPFGMRSetPrecType`    | `SUNLinSol_SPFGMRSetPrecType`    |
| `SUNSPFGMRSetGSType`      | `SUNLinSol_SPFGMRSetGSType`      |
| `SUNSPFGMRSetMaxRestarts` | `SUNLinSol_SPFGMRSetMaxRestarts` |
| `SUNSPGMR`                | `SUNLinSol_SPGMR`                |
| `SUNSPGMRSetPrecType`     | `SUNLinSol_SPGMRSetPrecType`     |
| `SUNSPGMRSetGSType`       | `SUNLinSol_SPGMRSetGSType`       |
| `SUNSPGMRSetMaxRestarts`  | `SUNLinSol_SPGMRSetMaxRestarts`  |
| `SUNSPTFQMR`              | `SUNLinSol_SPTFQMR`              |
| `SUNSPTFQMRSetPrecType`   | `SUNLinSol_SPTFQMRSetPrecType`   |
| `SUNSPTFQMRSetMaxl`       | `SUNLinSol_SPTFQMRSetMaxl`       |
| `SUNSuperLUMT`            | `SUNLinSol_SuperLUMT`            |
| `SUNSuperLUMTSetOrdering` | `SUNLinSol_SuperLUMTSetOrdering` |

### Fortran Interfaces

The ARKODE, CVODE, IDA, and KINSOL Fortran 77 interfaces have been removed. See
the "SUNDIALS Fortran Interface" section in the user guides and the F2003
example programs for more details using the SUNDIALS Fortran 2003 module
interfaces.

### ARKODE

The ARKODE MRIStep module has been extended to support implicit-explicit (IMEX)
multirate infinitesimal generalized additive Runge-Kutta (MRI-GARK) methods. As
such, `MRIStepCreate` has been updated to include arguments for the slow
explicit and slow implicit ODE right-hand side functions. `MRIStepCreate` has
also been updated to require attaching an `MRIStepInnerStepper` for evolving the
fast time scale. `MRIStepReInit` has been similarly updated to take explicit
and implicit right-hand side functions as input. Codes using explicit or
implicit MRI methods will need to update `MRIStepCreate` and `MRIStepReInit`
calls to pass `NULL` for either the explicit or implicit right-hand side
function as appropriate. If ARKStep is used as the fast time scale integrator,
codes will need to call `ARKStepCreateMRIStepInnerStepper` to wrap the ARKStep
memory as an `MRIStepInnerStepper` object. Additionally, `MRIStepGetNumRhsEvals`
has been updated to return the number of slow implicit and explicit function
evaluations. The coupling table structure `MRIStepCouplingMem` and the
functions `MRIStepCoupling_Alloc` and `MRIStepCoupling_Create` have also
been updated to support IMEX-MRI-GARK methods.

The deprecated functions `MRIStepGetCurrentButcherTables` and
`MRIStepWriteButcher` and the utility functions `MRIStepSetTable` and
`MRIStepSetTableNum` have been removed. Users wishing to create an MRI-GARK
method from a Butcher table should use `MRIStepCoupling_MIStoMRI` to create
the corresponding MRI coupling table and attach it with `MRIStepSetCoupling`.

The implementation of solve-decoupled implicit MRI-GARK methods has been updated
to remove extraneous slow implicit function calls and reduce the memory
requirements.

Deprecated ARKODE nonlinear solver predictors: specification of the ARKStep
"bootstrap" or "minimum correction" predictors (options 4 and 5 from
`ARKStepSetPredictorMethod`), or MRIStep "bootstrap" predictor (option 4 from
`MRIStepSetPredictorMethod`), will output a deprecation warning message.
These options will be removed in a future release.

The previously deprecated functions `ARKStepSetMaxStepsBetweenLSet` and
`ARKStepSetMaxStepsBetweenJac` have been removed and replaced with
`ARKStepSetLSetupFrequency` and `ARKStepSetMaxStepsBetweenJac` respectively.

### CVODE

The previously deprecated function `CVodeSetMaxStepsBetweenJac` has been removed
and replaced with `CVodeSetJacEvalFrequency`.

### CVODES

Added a new function `CVodeGetLinSolveStats` to get the CVODES linear solver
statistics as a group.

Added a new function, `CVodeSetMonitorFn`, that takes a user-function
to be called by CVODES after every `nst` successfully completed time-steps.
This is intended to provide a way of monitoring the CVODES statistics
throughout the simulation.

The previously deprecated function `CVodeSetMaxStepsBetweenJac` has been removed
and replaced with `CVodeSetJacEvalFrequency`.

### KINSOL

New orthogonalization methods were added for use within Anderson acceleration
in KINSOL. See the "Anderson Acceleration QR Factorization" subsection within
the mathematical considerations chapter of the user guide and the
`KINSetOrthAA` function documentation for more details.

### Deprecations

In addition to the deprecations noted elsewhere, many constants, types, and
functions have been renamed so that they are properly namespaced. The old names
have been deprecated and will be removed in SUNDIALS v7.0.0.

The following constants, macros, and  typedefs are now deprecated:

| Deprecated Name            | New Name                          |
|:---------------------------|:----------------------------------|
| `realtype`                 | `sunrealtype`                     |
| `booleantype`              | `sunbooleantype`                  |
| `RCONST`                   | `SUN_RCONST`                      |
| `BIG_REAL`                 | `SUN_BIG_REAL`                    |
| `SMALL_REAL`               | `SUN_SMALL_REAL`                  |
| `UNIT_ROUNDOFF`            | `SUN_UNIT_ROUNDOFF`               |
| `PREC_NONE`                | `SUN_PREC_NONE`                   |
| `PREC_LEFT`                | `SUN_PREC_LEFT`                   |
| `PREC_RIGHT`               | `SUN_PREC_RIGHT`                  |
| `PREC_BOTH`                | `SUN_PREC_BOTH`                   |
| `MODIFIED_GS`              | `SUN_MODIFIED_GS`                 |
| `CLASSICAL_GS`             | `SUN_CLASSICAL_GS`                |
| `ATimesFn`                 | `SUNATimesFn`                     |
| `PSetupFn`                 | `SUNPSetupFn`                     |
| `PSolveFn`                 | `SUNPSolveFn`                     |
| `DlsMat`                   | `SUNDlsMat`                       |
| `DENSE_COL`                | `SUNDLS_DENSE_COL`                |
| `DENSE_ELEM`               | `SUNDLS_DENSE_ELEM`               |
| `BAND_COL`                 | `SUNDLS_BAND_COL`                 |
| `BAND_COL_ELEM`            | `SUNDLS_BAND_COL_ELEM`            |
| `BAND_ELEM`                | `SUNDLS_BAND_ELEM`                |
| `SDIRK_2_1_2`              | `ARKODE_SDIRK_2_1_2`              |
| `BILLINGTON_3_3_2`         | `ARKODE_BILLINGTON_3_3_2`         |
| `TRBDF2_3_3_2`             | `ARKODE_TRBDF2_3_3_2`             |
| `KVAERNO_4_2_3`            | `ARKODE_KVAERNO_4_2_3`            |
| `ARK324L2SA_DIRK_4_2_3`    | `ARKODE_ARK324L2SA_DIRK_4_2_3`    |
| `CASH_5_2_4`               | `ARKODE_CASH_5_2_4`               |
| `CASH_5_3_4`               | `ARKODE_CASH_5_3_4`               |
| `SDIRK_5_3_4`              | `ARKODE_SDIRK_5_3_4`              |
| `KVAERNO_5_3_4`            | `ARKODE_KVAERNO_5_3_4`            |
| `ARK436L2SA_DIRK_6_3_4`    | `ARKODE_ARK436L2SA_DIRK_6_3_4`    |
| `KVAERNO_7_4_5`            | `ARKODE_KVAERNO_7_4_5`            |
| `ARK548L2SA_DIRK_8_4_5`    | `ARKODE_ARK548L2SA_DIRK_8_4_5`    |
| `ARK437L2SA_DIRK_7_3_4`    | `ARKODE_ARK437L2SA_DIRK_7_3_4`    |
| `ARK548L2SAb_DIRK_8_4_5`   | `ARKODE_ARK548L2SAb_DIRK_8_4_5`   |
| `MIN_DIRK_NUM`             | `ARKODE_MIN_DIRK_NUM`             |
| `MAX_DIRK_NUM`             | `ARKODE_MAX_DIRK_NUM`             |
| `MIS_KW3`                  | `ARKODE_MIS_KW3`                  |
| `MRI_GARK_ERK33a`          | `ARKODE_MRI_GARK_ERK33a`          |
| `MRI_GARK_ERK45a`          | `ARKODE_MRI_GARK_ERK45a`          |
| `MRI_GARK_IRK21a`          | `ARKODE_MRI_GARK_IRK21a`          |
| `MRI_GARK_ESDIRK34a`       | `ARKODE_MRI_GARK_ESDIRK34a`       |
| `MRI_GARK_ESDIRK46a`       | `ARKODE_MRI_GARK_ESDIRK46a`       |
| `IMEX_MRI_GARK3a`          | `ARKODE_IMEX_MRI_GARK3a`          |
| `IMEX_MRI_GARK3b`          | `ARKODE_IMEX_MRI_GARK3b`          |
| `IMEX_MRI_GARK4`           | `ARKODE_IMEX_MRI_GARK4`           |
| `MIN_MRI_NUM`              | `ARKODE_MIN_MRI_NUM`              |
| `MAX_MRI_NUM`              | `ARKODE_MAX_MRI_NUM`              |
| `DEFAULT_MRI_TABLE_3`      | `MRISTEP_DEFAULT_TABLE_3`         |
| `DEFAULT_EXPL_MRI_TABLE_3` | `MRISTEP_DEFAULT_EXPL_TABLE_3`    |
| `DEFAULT_EXPL_MRI_TABLE_4` | `MRISTEP_DEFAULT_EXPL_TABLE_4`    |
| `DEFAULT_IMPL_SD_TABLE_2`  | `MRISTEP_DEFAULT_IMPL_SD_TABLE_2` |
| `DEFAULT_IMPL_SD_TABLE_3`  | `MRISTEP_DEFAULT_IMPL_SD_TABLE_3` |
| `DEFAULT_IMPL_SD_TABLE_4`  | `MRISTEP_DEFAULT_IMPL_SD_TABLE_4` |
| `DEFAULT_IMEX_SD_TABLE_3`  | `MRISTEP_DEFAULT_IMEX_SD_TABLE_3` |
| `DEFAULT_IMEX_SD_TABLE_4`  | `MRISTEP_DEFAULT_IMEX_SD_TABLE_4` |
| `HEUN_EULER_2_1_2`         | `ARKODE_HEUN_EULER_2_1_2`         |
| `BOGACKI_SHAMPINE_4_2_3`   | `ARKODE_BOGACKI_SHAMPINE_4_2_3`   |
| `ARK324L2SA_ERK_4_2_3`     | `ARKODE_ARK324L2SA_ERK_4_2_3`     |
| `ZONNEVELD_5_3_4`          | `ARKODE_ZONNEVELD_5_3_4`          |
| `ARK436L2SA_ERK_6_3_4`     | `ARKODE_ARK436L2SA_ERK_6_3_4`     |
| `SAYFY_ABURUB_6_3_4`       | `ARKODE_SAYFY_ABURUB_6_3_4`       |
| `CASH_KARP_6_4_5`          | `ARKODE_CASH_KARP_6_4_5`          |
| `FEHLBERG_6_4_5`           | `ARKODE_FEHLBERG_6_4_5`           |
| `DORMAND_PRINCE_7_4_5`     | `ARKODE_DORMAND_PRINCE_7_4_5`     |
| `ARK548L2SA_ERK_8_4_5`     | `ARKODE_ARK548L2SA_ERK_8_4_5`     |
| `VERNER_8_5_6`             | `ARKODE_VERNER_8_5_6`             |
| `FEHLBERG_13_7_8`          | `ARKODE_FEHLBERG_13_7_8`          |
| `KNOTH_WOLKE_3_3`          | `ARKODE_KNOTH_WOLKE_3_3`          |
| `ARK437L2SA_ERK_7_3_4`     | `ARKODE_ARK437L2SA_ERK_7_3_4`     |
| `ARK548L2SAb_ERK_8_4_5`    | `ARKODE_ARK548L2SAb_ERK_8_4_5`    |
| `MIN_ERK_NUM`              | `ARKODE_MIN_ERK_NUM`              |
| `MAX_ERK_NUM`              | `ARKODE_MAX_ERK_NUM`              |
| `DEFAULT_ERK_2`            | `ARKSTEP_DEFAULT_ERK_2`           |
| `DEFAULT_ERK_3`            | `ARKSTEP_DEFAULT_ERK_3`           |
| `DEFAULT_ERK_4`            | `ARKSTEP_DEFAULT_ERK_4`           |
| `DEFAULT_ERK_5`            | `ARKSTEP_DEFAULT_ERK_5`           |
| `DEFAULT_ERK_6`            | `ARKSTEP_DEFAULT_ERK_6`           |
| `DEFAULT_ERK_8`            | `ARKSTEP_DEFAULT_ERK_8`           |
| `DEFAULT_DIRK_2`           | `ARKSTEP_DEFAULT_DIRK_2`          |
| `DEFAULT_DIRK_3`           | `ARKSTEP_DEFAULT_DIRK_3`          |
| `DEFAULT_DIRK_4`           | `ARKSTEP_DEFAULT_DIRK_4`          |
| `DEFAULT_DIRK_5`           | `ARKSTEP_DEFAULT_DIRK_5`          |
| `DEFAULT_ARK_ETABLE_3`     | `ARKSTEP_DEFAULT_ARK_ETABLE_3`    |
| `DEFAULT_ARK_ETABLE_4`     | `ARKSTEP_DEFAULT_ARK_ETABLE_4`    |
| `DEFAULT_ARK_ETABLE_5`     | `ARKSTEP_DEFAULT_ARK_ETABLE_4`    |
| `DEFAULT_ARK_ITABLE_3`     | `ARKSTEP_DEFAULT_ARK_ITABLE_3`    |
| `DEFAULT_ARK_ITABLE_4`     | `ARKSTEP_DEFAULT_ARK_ITABLE_4`    |
| `DEFAULT_ARK_ITABLE_5`     | `ARKSTEP_DEFAULT_ARK_ITABLE_5`    |
| `DEFAULT_ERK_2`            | `ERKSTEP_DEFAULT_2`               |
| `DEFAULT_ERK_3`            | `ERKSTEP_DEFAULT_3`               |
| `DEFAULT_ERK_4`            | `ERKSTEP_DEFAULT_4`               |
| `DEFAULT_ERK_5`            | `ERKSTEP_DEFAULT_5`               |
| `DEFAULT_ERK_6`            | `ERKSTEP_DEFAULT_6`               |
| `DEFAULT_ERK_8`            | `ERKSTEP_DEFAULT_8`               |

In addition, the following functions are now deprecated (compile-time warnings
will be thrown if supported by the compiler):

| Deprecated Name               | New Name                     |
|:------------------------------|:-----------------------------|
| `CVSpilsSetLinearSolver`      | `CVodeSetLinearSolver`       |
| `CVSpilsSetEpsLin`            | `CVodeSetEpsLin`             |
| `CVSpilsSetPreconditioner`    | `CVodeSetPreconditioner`     |
| `CVSpilsSetJacTimes`          | `CVodeSetJacTimes`           |
| `CVSpilsGetWorkSpace`         | `CVodeGetLinWorkSpace`       |
| `CVSpilsGetNumPrecEvals`      | `CVodeGetNumPrecEvals`       |
| `CVSpilsGetNumPrecSolves`     | `CVodeGetNumPrecSolves`      |
| `CVSpilsGetNumLinIters`       | `CVodeGetNumLinIters`        |
| `CVSpilsGetNumConvFails`      | `CVodeGetNumConvFails`       |
| `CVSpilsGetNumJTSetupEvals`   | `CVodeGetNumJTSetupEvals`    |
| `CVSpilsGetNumJtimesEvals`    | `CVodeGetNumJtimesEvals`     |
| `CVSpilsGetNumRhsEvals`       | `CVodeGetNumLinRhsEvals`     |
| `CVSpilsGetLastFlag`          | `CVodeGetLastLinFlag`        |
| `CVSpilsGetReturnFlagName`    | `CVodeGetLinReturnFlagName`  |
| `CVSpilsSetLinearSolverB`     | `CVodeSetLinearSolverB`      |
| `CVSpilsSetEpsLinB`           | `CVodeSetEpsLinB`            |
| `CVSpilsSetPreconditionerB`   | `CVodeSetPreconditionerB`    |
| `CVSpilsSetPreconditionerBS`  | `CVodeSetPreconditionerBS`   |
| `CVSpilsSetJacTimesB`         | `CVodeSetJacTimesB`          |
| `CVSpilsSetJacTimesBS`        | `CVodeSetJacTimesBS`         |
| `CVDlsSetLinearSolver`        | `CVodeSetLinearSolver`       |
| `CVDlsSetJacFn`               | `CVodeSetJacFn`              |
| `CVDlsGetWorkSpace`           | `CVodeGetLinWorkSpace`       |
| `CVDlsGetNumJacEvals`         | `CVodeGetNumJacEvals`        |
| `CVDlsGetNumRhsEvals`         | `CVodeGetNumLinRhsEvals`     |
| `CVDlsGetLastFlag`            | `CVodeGetLastLinFlag`        |
| `CVDlsGetReturnFlagName`      | `CVodeGetLinReturnFlagName`  |
| `CVDlsSetLinearSolverB`       | `CVodeSetLinearSolverB`      |
| `CVDlsSetJacFnB`              | `CVodeSetJacFnB`             |
| `CVDlsSetJacFnBS`             | `CVodeSetJacFnBS`            |
| `CVDlsSetLinearSolver`        | `CVodeSetLinearSolver`       |
| `CVDlsSetJacFn`               | `CVodeSetJacFn`              |
| `CVDlsGetWorkSpace`           | `CVodeGetLinWorkSpace`       |
| `CVDlsGetNumJacEvals`         | `CVodeGetNumJacEvals`        |
| `CVDlsGetNumRhsEvals`         | `CVodeGetNumLinRhsEvals`     |
| `CVDlsGetLastFlag`            | `CVodeGetLastLinFlag`        |
| `CVDlsGetReturnFlagName`      | `CVodeGetLinReturnFlagName`  |
| `KINDlsSetLinearSolver`       | `KINSetLinearSolver`         |
| `KINDlsSetJacFn`              | `KINSetJacFn`                |
| `KINDlsGetWorkSpace`          | `KINGetLinWorkSpace`         |
| `KINDlsGetNumJacEvals`        | `KINGetNumJacEvals`          |
| `KINDlsGetNumFuncEvals`       | `KINGetNumLinFuncEvals`      |
| `KINDlsGetLastFlag`           | `KINGetLastLinFlag`          |
| `KINDlsGetReturnFlagName`     | `KINGetLinReturnFlagName`    |
| `KINSpilsSetLinearSolver`     | `KINSetLinearSolver`         |
| `KINSpilsSetPreconditioner`   | `KINSetPreconditioner`       |
| `KINSpilsSetJacTimesVecFn`    | `KINSetJacTimesVecFn`        |
| `KINSpilsGetWorkSpace`        | `KINGetLinWorkSpace`         |
| `KINSpilsGetNumPrecEvals`     | `KINGetNumPrecEvals`         |
| `KINSpilsGetNumPrecSolves`    | `KINGetNumPrecSolves`        |
| `KINSpilsGetNumLinIters`      | `KINGetNumLinIters`          |
| `KINSpilsGetNumConvFails`     | `KINGetNumLinConvFails`      |
| `KINSpilsGetNumJtimesEvals`   | `KINGetNumJtimesEvals`       |
| `KINSpilsGetNumFuncEvals`     | `KINGetNumLinFuncEvals`      |
| `KINSpilsGetLastFlag`         | `KINGetLastLinFlag`          |
| `KINSpilsGetReturnFlagName`   | `KINGetLinReturnFlagName`    |
| `IDASpilsSetLinearSolver`     | `IDASetLinearSolver`         |
| `IDASpilsSetPreconditioner`   | `IDASetPreconditioner`       |
| `IDASpilsSetJacTimes`         | `IDASetJacTimes`             |
| `IDASpilsSetEpsLin`           | `IDASetEpsLin`               |
| `IDASpilsSetIncrementFactor`  | `IDASetIncrementFactor`      |
| `IDASpilsGetWorkSpace`        | `IDAGetLinWorkSpace`         |
| `IDASpilsGetNumPrecEvals`     | `IDAGetNumPrecEvals`         |
| `IDASpilsGetNumPrecSolves`    | `IDAGetNumPrecSolves`        |
| `IDASpilsGetNumLinIters`      | `IDAGetNumLinIters`          |
| `IDASpilsGetNumConvFails`     | `IDAGetNumLinConvFails`      |
| `IDASpilsGetNumJTSetupEvals`  | `IDAGetNumJTSetupEvals`      |
| `IDASpilsGetNumJtimesEvals`   | `IDAGetNumJtimesEvals`       |
| `IDASpilsGetNumResEvals`      | `IDAGetNumLinResEvals`       |
| `IDASpilsGetLastFlag`         | `IDAGetLastLinFlag`          |
| `IDASpilsGetReturnFlagName`   | `IDAGetLinReturnFlagName`    |
| `IDASpilsSetLinearSolverB`    | `IDASetLinearSolverB`        |
| `IDASpilsSetEpsLinB`          | `IDASetEpsLinB`              |
| `IDASpilsSetIncrementFactorB` | `IDASetIncrementFactorB`     |
| `IDASpilsSetPreconditionerB`  | `IDASetPreconditionerB`      |
| `IDASpilsSetPreconditionerBS` | `IDASetPreconditionerBS`     |
| `IDASpilsSetJacTimesB`        | `IDASetJacTimesB`            |
| `IDASpilsSetJacTimesBS`       | `IDASetJacTimesBS`           |
| `IDADlsSetLinearSolver`       | `IDASetLinearSolver`         |
| `IDADlsSetJacFn`              | `IDASetJacFn`                |
| `IDADlsGetWorkSpace`          | `IDAGetLinWorkSpace`         |
| `IDADlsGetNumJacEvals`        | `IDAGetNumJacEvals`          |
| `IDADlsGetNumResEvals`        | `IDAGetNumLinResEvals`       |
| `IDADlsGetLastFlag`           | `IDAGetLastLinFlag`          |
| `IDADlsGetReturnFlagName`     | `IDAGetLinReturnFlagName`    |
| `IDADlsSetLinearSolverB`      | `IDASetLinearSolverB`        |
| `IDADlsSetJacFnB`             | `IDASetJacFnB`               |
| `IDADlsSetJacFnBS`            | `IDASetJacFnBS`              |
| `DenseGETRF`                  | `SUNDlsMat_DenseGETRF`       |
| `DenseGETRS`                  | `SUNDlsMat_DenseGETRS`       |
| `denseGETRF`                  | `SUNDlsMat_denseGETRF`       |
| `denseGETRS`                  | `SUNDlsMat_denseGETRS`       |
| `DensePOTRF`                  | `SUNDlsMat_DensePOTRF`       |
| `DensePOTRS`                  | `SUNDlsMat_DensePOTRS`       |
| `densePOTRF`                  | `SUNDlsMat_densePOTRF`       |
| `densePOTRS`                  | `SUNDlsMat_densePOTRS`       |
| `DenseGEQRF`                  | `SUNDlsMat_DenseGEQRF`       |
| `DenseORMQR`                  | `SUNDlsMat_DenseORMQR`       |
| `denseGEQRF`                  | `SUNDlsMat_denseGEQRF`       |
| `denseORMQR`                  | `SUNDlsMat_denseORMQR`       |
| `DenseCopy`                   | `SUNDlsMat_DenseCopy`        |
| `denseCopy`                   | `SUNDlsMat_denseCopy`        |
| `DenseScale`                  | `SUNDlsMat_DenseScale`       |
| `denseScale`                  | `SUNDlsMat_denseScale`       |
| `denseAddIdentity`            | `SUNDlsMat_denseAddIdentity` |
| `DenseMatvec`                 | `SUNDlsMat_DenseMatvec`      |
| `denseMatvec`                 | `SUNDlsMat_denseMatvec`      |
| `BandGBTRF`                   | `SUNDlsMat_BandGBTRF`        |
| `bandGBTRF`                   | `SUNDlsMat_bandGBTRF`        |
| `BandGBTRS`                   | `SUNDlsMat_BandGBTRS`        |
| `bandGBTRS`                   | `SUNDlsMat_bandGBTRS`        |
| `BandCopy`                    | `SUNDlsMat_BandCopy`         |
| `bandCopy`                    | `SUNDlsMat_bandCopy`         |
| `BandScale`                   | `SUNDlsMat_BandScale`        |
| `bandScale`                   | `SUNDlsMat_bandScale`        |
| `bandAddIdentity`             | `SUNDlsMat_bandAddIdentity`  |
| `BandMatvec`                  | `SUNDlsMat_BandMatvec`       |
| `bandMatvec`                  | `SUNDlsMat_bandMatvec`       |
| `ModifiedGS`                  | `SUNModifiedGS`              |
| `ClassicalGS`                 | `SUNClassicalGS`             |
| `QRfact`                      | `SUNQRFact`                  |
| `QRsol`                       | `SUNQRsol`                   |
| `DlsMat_NewDenseMat`          | `SUNDlsMat_NewDenseMat`      |
| `DlsMat_NewBandMat`           | `SUNDlsMat_NewBandMat`       |
| `DestroyMat`                  | `SUNDlsMat_DestroyMat`       |
| `NewIntArray`                 | `SUNDlsMat_NewIntArray`      |
| `NewIndexArray`               | `SUNDlsMat_NewIndexArray`    |
| `NewRealArray`                | `SUNDlsMat_NewRealArray`     |
| `DestroyArray`                | `SUNDlsMat_DestroyArray`     |
| `AddIdentity`                 | `SUNDlsMat_AddIdentity`      |
| `SetToZero`                   | `SUNDlsMat_SetToZero`        |
| `PrintMat`                    | `SUNDlsMat_PrintMat`         |
| `newDenseMat`                 | `SUNDlsMat_newDenseMat`      |
| `newBandMat`                  | `SUNDlsMat_newBandMat`       |
| `destroyMat`                  | `SUNDlsMat_destroyMat`       |
| `newIntArray`                 | `SUNDlsMat_newIntArray`      |
| `newIndexArray`               | `SUNDlsMat_newIndexArray`    |
| `newRealArray`                | `SUNDlsMat_newRealArray`     |
| `destroyArray`                | `SUNDlsMat_destroyArray`     |

In addition, the entire `sundials_lapack.h` header file is now deprecated for
removal in SUNDIALS v7.0.0. Note, this header file is not needed to use the
SUNDIALS LAPACK linear solvers.

## Changes to SUNDIALS in release 5.8.0

The RAJA NVECTOR implementation has been updated to support the SYCL backend
in addition to the CUDA and HIP backend. Users can choose the backend when
configuring SUNDIALS by using the `SUNDIALS_RAJA_BACKENDS` CMake variable. This
module remains experimental and is subject to change from version to version.

A new SUNMatrix and SUNLinearSolver implementation were added to interface
with the Intel oneAPI Math Kernel Library (oneMKL). Both the matrix and the
linear solver support general dense linear systems as well as block diagonal
linear systems. This module is experimental and is subject to change from
version to version.

Added a new *optional* function to the SUNLinearSolver API,
`SUNLinSolSetZeroGuess`, to indicate that the next call to `SUNlinSolSolve` will
be made with a zero initial guess. SUNLinearSolver implementations that do not
use the `SUNLinSolNewEmpty` constructor will, at a minimum, need set the
`setzeroguess` function pointer in the linear solver `ops` structure to
`NULL`. The SUNDIALS iterative linear solver implementations have been updated
to leverage this new set function to remove one dot product per solve.

The time integrator packages (ARKODE, CVODE(S), and IDA(S)) all now support a
new "matrix-embedded" SUNLinearSolver type.  This type supports user-supplied
SUNLinearSolver implementations that set up and solve the specified linear
system at each linear solve call.  Any matrix-related data structures are held
internally to the linear solver itself, and are not provided by the SUNDIALS
package.

Added functions to ARKODE and CVODE(S) for supplying an alternative right-hand
side function and to IDA(S) for supplying an alternative residual for use within
nonlinear system function evaluations.

Support for user-defined inner (fast) integrators has been to the MRIStep module
in ARKODE. See the "MRIStep Custom Inner Steppers" section in the user guide for
more information on providing a user-defined integration method.

Added specialized fused HIP kernels to CVODE which may offer better
performance on smaller problems when using CVODE with the `NVECTOR_HIP`
module. See the optional input function `CVodeSetUseIntegratorFusedKernels`
for more information. As with other SUNDIALS HIP features, this is
feature is experimental and may change from version to version.

New KINSOL options have been added to apply a constant damping factor in the
fixed point and Picard iterations (see `KINSetDamping`), to delay the start of
Anderson acceleration with the fixed point and Picard iterations (see
`KINSetDelayAA`), and to return the newest solution with the fixed point
iteration (see `KINSetReturnNewest`).

The installed SUNDIALSConfig.cmake file now supports the `COMPONENTS` option
to `find_package`. The exported targets no longer have IMPORTED_GLOBAL set.

A bug was fixed in `SUNMatCopyOps` where the matrix-vector product setup
function pointer was not copied.

A bug was fixed in the SPBCGS and SPTFQMR solvers for the case where a non-zero
initial guess and a solution scaling vector are provided. This fix only impacts
codes using SPBCGS or SPTFQMR as standalone solvers as all SUNDIALS packages
utilize a zero initial guess.

A bug was fixed in the ARKODE stepper modules where the stop time may be passed
after resetting the integrator.

A bug was fixed in `IDASetJacTimesResFn` in IDAS where the supplied function was
used in the dense finite difference Jacobian computation rather than the finite
difference Jacobian-vector product approximation.

A bug was fixed in the KINSOL Picard iteration where the value of
`KINSetMaxSetupCalls` would be ignored.

## Changes to SUNDIALS in release 5.7.0

A new NVECTOR implementation based on the SYCL abstraction layer has been added
targeting Intel GPUs. At present the only SYCL compiler supported is the DPC++
(Intel oneAPI) compiler. See the SYCL NVECTOR section in the user guide for more
details. This module is considered experimental and is subject to major changes
even in minor releases.

A new SUNMatrix and SUNLinearSolver implementation were added to interface
with the MAGMA linear algebra library. Both the matrix and the linear solver
support general dense linear systems as well as block diagonal linear systems,
and both are targeted at GPUs (AMD or NVIDIA).

## Changes to SUNDIALS in release 5.6.1

Fixed a bug in the SUNDIALS CMake which caused an error if the
`CMAKE_CXX_STANDARD` and `SUNDIALS_RAJA_BACKENDS` options were not provided.

Fixed some compiler warnings when using the IBM XL compilers.

## Changes to SUNDIALS in release 5.6.0

A new NVECTOR implementation based on the AMD ROCm HIP platform has been added.
This vector can target NVIDIA or AMD GPUs. See HIP NVECTOR section in the user
guide for more details. This module is considered experimental and is subject to
change from version to version.

The RAJA NVECTOR implementation has been updated to support the HIP backend
in addition to the CUDA backend. Users can choose the backend when configuring
SUNDIALS by using the `SUNDIALS_RAJA_BACKENDS` CMake variable. This module
remains experimental and is subject to change from version to version.

A new optional operation, `N_VGetDeviceArrayPointer`, was added to the N_Vector
API. This operation is useful for N_Vectors that utilize dual memory spaces,
e.g. the native SUNDIALS CUDA N_Vector.

The SUNMATRIX_CUSPARSE and SUNLINEARSOLVER_CUSOLVERSP_BATCHQR implementations
no longer require the SUNDIALS CUDA N_Vector. Instead, they require that the
vector utilized provides the `N_VGetDeviceArrayPointer` operation, and that the
pointer returned by `N_VGetDeviceArrayPointer` is a valid CUDA device pointer.

## Changes to SUNDIALS in release 5.5.0

Refactored the SUNDIALS build system. CMake 3.12.0 or newer is now required.
Users will likely see deprecation warnings, but otherwise the changes
should be fully backwards compatible for almost all users. SUNDIALS
now exports CMake targets and installs a `SUNDIALSConfig.cmake` file.

Added support for SuperLU DIST 6.3.0 or newer.

## Changes to SUNDIALS in release 5.4.0

Added full support for time-dependent mass matrices in ARKStep, and expanded
existing non-identity mass matrix infrastructure to support use of the
fixed point nonlinear solver.  Fixed bug for ERK method integration with
static mass matrices.

An interface between ARKStep and the XBraid multigrid reduction in time (MGRIT)
library has been added to enable parallel-in-time integration. See the ARKStep
documentation and examples for more details. This interface required the
addition of three new N_Vector operations to exchange vector data between
computational nodes, see `N_VBufSize`, `N_VBufPack`, and `N_VBufUnpack`. These
N_Vector operations are only used within the XBraid interface and need not be
implemented for any other context.

Updated the MRIStep time-stepping module in ARKODE to support higher-order
MRI-GARK methods [Sandu, SIAM J. Numer. Anal., 57, 2019], including methods that
involve solve-decoupled, diagonally-implicit treatment of the slow time scale.

A new API, `SUNMemoryHelper`, was added to support **GPU users** who have
complex memory management needs such as using memory pools. This is paired with
new constructors for the `NVECTOR_CUDA` and `NVECTOR_RAJA` modules that accept a
`SUNMemoryHelper` object. Refer to "The SUNMemoryHelper API", "NVECTOR CUDA" and
"NVECTOR RAJA" sections in the documentation for more information.

The `NVECTOR_RAJA` module has been updated to mirror the `NVECTOR_CUDA` module.
Notably, the update adds managed memory support to the `NVECTOR_RAJA` module.
Users of the module will need to update any calls to the `N_VMake_Raja` function
because that signature was changed. This module remains experimental and is
subject to change from version to version.

Added new `SetLSNormFactor` functions to CVODE(S), ARKODE, and IDA(S) to
to specify the factor for converting between integrator tolerances (WRMS norm)
and linear solver tolerances (L2 norm) i.e., `tol_L2 = nrmfac * tol_WRMS`.

Added new reset functions `ARKStepReset`, `ERKStepReset`, and
`MRIStepReset` to reset the stepper time and state vector to user-provided
values for continuing the integration from that point while retaining the
integration history. These function complement the reinitialization functions
`ARKStepReInit`, `ERKStepReInit`, and `MRIStepReInit` which reinitialize
the stepper so that the problem integration should resume as if started from
scratch.

Added new functions for advanced users providing a custom `SUNNonlinSolSysFn`.

The expected behavior of `SUNNonlinSolGetNumIters` and
`SUNNonlinSolGetNumConvFails` in the SUNNonlinearSolver API have been updated to
specify that they should return the number of nonlinear solver iterations and
convergence failures in the most recent solve respectively rather than the
cumulative number of iterations and failures across all solves respectively. The
API documentation and SUNDIALS provided SUNNonlinearSolver implementations and
have been updated accordingly. As before, the cumulative number of nonlinear
iterations and failures may be retrieved by calling the integrator provided get
functions.

**This change may cause a runtime error in existing user code**.
In IDAS and CVODES, the functions for forward integration with checkpointing
(`IDASolveF`, `CVodeF`) are now subject to a restriction on the number of time
steps allowed to reach the output time. This is the same restriction applied to
the `IDASolve` and `CVode` functions. The default maximum number of steps is
500, but this may be changed using the `<IDA|CVode>SetMaxNumSteps` function.
This change fixes a bug that could cause an infinite loop in the `IDASolveF`
and `CVodeF` and functions.

A minor inconsistency in CVODE(S) and a bug ARKODE when checking the Jacobian
evaluation frequency has been fixed. As a result codes using using a
non-default Jacobian update frequency through a call to
`CVodeSetMaxStepsBetweenJac` or `ARKStepSetMaxStepsBetweenJac` will need to
increase the provided value by 1 to achieve the same behavior as before. For
greater clarity the functions `CVodeSetMaxStepsBetweenJac`,
`ARKStepSetMaxStepsBetweenJac`, and `ARKStepSetMaxStepsBetweenLSet` have been
deprecated and replaced with `CVodeSetJacEvalFrequency`,
`ARKStepSetJacEvalFrequency`, and `ARKStepSetLSetupFrequency` respectively.
Additionally, the function `CVodeSetLSetupFrequency` has been added to CVODE(S)
to set the frequency of calls to the linear solver setup function.

The `NVECTOR_TRILINOS` module has been updated to work with Trilinos 12.18+.
This update changes the local ordinal type to always be an `int`.

Added support for CUDA v11.

## Changes to SUNDIALS in release 5.3.0

Fixed a bug in ARKODE where the prototypes for `ERKStepSetMinReduction` and
`ARKStepSetMinReduction` were not included in `arkode_erkstep.h` and
`arkode_arkstep.h` respectively.

Fixed a bug in ARKODE where inequality constraint checking would need to be
disabled and then re-enabled to update the inequality constraint values after
resizing a problem. Resizing a problem will now disable constraints and a call
to `ARKStepSetConstraints` or `ERKStepSetConstraints` is required to re-enable
constraint checking for the new problem size.

Fixed a bug in the iterative linear solver modules where an error is not
returned if the Atimes function is `NULL` or, if preconditioning is enabled, the
PSolve function is `NULL`.

Added specialized fused CUDA kernels to CVODE which may offer better
performance on smaller problems when using CVODE with the `NVECTOR_CUDA`
module. See the optional input function `CVodeSetUseIntegratorFusedKernels`
for more information. As with other SUNDIALS CUDA features, this is
feature is experimental and may change from version to version.

Added the ability to control the CUDA kernel launch parameters for the
`NVECTOR_CUDA` and `SUNMATRIX_CUSPARSE` modules. These modules remain
experimental and are subject to change from version to version.
In addition, the `NVECTOR_CUDA` kernels were rewritten to be more flexible.
Most users should see equivalent performance or some improvement, but a select
few may observe minor performance degradation with the default settings. Users
are encouraged to contact the SUNDIALS team about any performance changes
that they notice.

Added new capabilities for monitoring the solve phase in the
`SUNNONLINSOL_NEWTON` and `SUNNONLINSOL_FIXEDPOINT` modules, and the SUNDIALS
iterative linear solver modules. SUNDIALS must be built with the CMake option
`SUNDIALS_BUILD_WITH_MONITORING` to use these capabilities.

Added a new function, `CVodeSetMonitorFn`, that takes a user-function
to be called by CVODE after every `nst` successfully completed time-steps.
This is intended to provide a way of monitoring the CVODE statistics
throughout the simulation.

Added a new function `CVodeGetLinSolveStats` to get the CVODE linear solver
statistics as a group.

Added optional set functions to provide an alternative ODE right-hand side
function (ARKODE and CVODE(S)), DAE residual function (IDA(S)), or nonlinear
system function (KINSOL) for use when computing Jacobian-vector products with
the internal difference quotient approximation.

Added support to CVODE for integrating IVPs with constraints using BDF methods
and projecting the solution onto the constraint manifold with a user defined
projection function. This implementation is accompanied by additions to the
CVODE user documentation and examples.

## Changes to SUNDIALS in release 5.2.0

Fixed a build system bug related to the Fortran 2003 interfaces when using the
IBM XL compiler. When building the Fortran 2003 interfaces with an XL compiler
it is recommended to set `CMAKE_Fortran_COMPILER` to `f2003`, `xlf2003`, or
`xlf2003_r`.

Fixed a bug in how ARKODE interfaces with a user-supplied, iterative, unscaled
linear solver. In this case, ARKODE adjusts the linear solver tolerance in an
attempt to account for the lack of support for left/right scaling matrices.
Previously, ARKODE computed this scaling factor using the error weight vector,
`ewt`; this fix changes that to the residual weight vector, `rwt`, that can
differ from `ewt` when solving problems with non-identity mass matrix.

Fixed a linkage bug affecting Windows users that stemmed from
dllimport/dllexport attribute missing on some SUNDIALS API functions.

Fixed a memory leak in CVODES and IDAS from not deallocating the `atolSmin0` and
`atolQSmin0` arrays.

Fixed a bug where a non-default value for the maximum allowed growth factor
after the first step would be ignored.

Functions were added to each of the time integration packages to enable or
disable the scaling applied to linear system solutions with matrix-based linear
solvers to account for lagged matrix information.

Added two new functions, `ARKStepSetMinReduction` and `ERKStepSetMinReduction`
to change the minimum allowed step size reduction factor after an error test
failure.

Added a new `SUNMatrix` implementation, `SUNMATRIX_CUSPARSE`, that interfaces to
the sparse matrix implementation from the NVIDIA cuSPARSE library. In addition,
the `SUNLINSOL_CUSOLVER_BATCHQR` linear solver has been updated to use this
matrix, therefore, users of this module will need to update their code. These
modules are still considered to be experimental, thus they are subject to
breaking changes even in minor releases.

Added a new "stiff" interpolation module to ARKODE, based on Lagrange polynomial
interpolation, that is accessible to each of the ARKStep, ERKStep and MRIStep
time-stepping modules. This module is designed to provide increased
interpolation accuracy when integrating stiff problems, as opposed to the ARKODE
standard Hermite interpolation module that can suffer when the IVP right-hand
side has large Lipschitz constant. While the Hermite module remains the default,
the new Lagrange module may be enabled using one of the routines
`ARKStepSetInterpolantType`, `ERKStepSetInterpolantType`, or
`MRIStepSetInterpolantType`. The serial example problem `ark_brusselator.c` has
been converted to use this Lagrange interpolation module. Created accompanying
routines `ARKStepSetInterpolantDegree`, `ARKStepSetInterpolantDegree` and
`ARKStepSetInterpolantDegree` to provide user control over these interpolating
polynomials. While the routines `ARKStepSetDenseOrder`, `ARKStepSetDenseOrder`
and `ARKStepSetDenseOrder` still exist, these have been deprecated and will be
removed in a future release.

## Changes to SUNDIALS in release 5.1.0

Added support for a user-supplied function to update the prediction for each
implicit stage solution in ARKStep.  If supplied, this routine will be called
*after* any existing ARKStep predictor algorithm completes, so that the
predictor may be modified by the user as desired.  The new user-supplied routine
has type `ARKStepStagePredictFn`, and may be set by calling
`ARKStepSetStagePredictFn`.

The MRIStep module has been updated to support attaching different user data
pointers to the inner and outer integrators. If applicable, user codes will
need to add a call to `ARKStepSetUserData` to attach their user data
pointer to the inner integrator memory as `MRIStepSetUserData` will
not set the pointer for both the inner and outer integrators. The MRIStep
examples have been updated to reflect this change.

Added support for damping when using Anderson acceleration in KINSOL. See the
mathematical considerations section of the user guide and the description of the
`KINSetDampingAA` function for more details.

Added support for damping to the `SUNNonlinearSolver_FixedPoint` module when
using Anderson acceleration. See the `SUNNonlinearSolver_FixedPoint` section in
the user guides and the description of the `SUNNonlinSolSetDamping_FixedPoint`
function for more details.

Fixed a build system bug related to finding LAPACK/BLAS.

Fixed a build system bug related to checking if the KLU library works.

Fixed a build system bug related to finding PETSc when using the CMake
variables `PETSC_INCLUDES` and `PETSC_LIBRARIES` instead of `PETSC_DIR`.

Added a new build system option, `CUDA_ARCH`, to specify the CUDA architecture
to target.

Fixed a bug in the Fortran 2003 interfaces to the ARKODE Butcher table routines
and structure. This includes changing the `ARKodeButcherTable` type to be a
`type(c_ptr)` in Fortran.

Added two utility functions, `SUNDIALSFileOpen` and `SUNDIALSFileClose` for
creating/destroying file pointers. These are useful when using the Fortran 2003
interfaces.

## Changes to SUNDIALS in release 5.0.0

### Build System

Increased the minimum required CMake version to 3.5 for most SUNDIALS
configurations, and 3.10 when CUDA or OpenMP with device offloading are enabled.

The CMake option `BLAS_ENABLE` and the variable `BLAS_LIBRARIES` have been
removed to simplify builds as SUNDIALS packages do not use BLAS directly. For
third party libraries that require linking to BLAS, the path to the BLAS
library should be included in the `_LIBRARIES` variable for the third party
library e.g., `SUPERLUDIST_LIBRARIES` when enabling SuperLU_DIST.

Fixed a bug in the build system that prevented the PThreads NVECTOR module from
being built.

### NVector

Two new functions were added to aid in creating custom NVECTOR objects. The
constructor `N_VNewEmpty` allocates an "empty" generic NVECTOR with the object's
content pointer and the function pointers in the operations structure
initialized to NULL. When used in the constructor for custom objects this
function will ease the introduction of any new optional operations to the
NVECTOR API by ensuring only required operations need to be set. Additionally,
the function `N_VCopyOps(w, v)` has been added to copy the operation function
pointers between vector objects. When used in clone routines for custom vector
objects these functions also will ease the introduction of any new optional
operations to the NVECTOR API by ensuring all operations are copied when cloning
objects.

Two new NVECTOR implementations, NVECTOR_MANYVECTOR and NVECTOR_MPIMANYVECTOR,
have been created to support flexible partitioning of solution data among
different processing elements (e.g., CPU + GPU) or for multi-physics problems
that couple distinct MPI-based simulations together (see the NVECTOR_MANYVECTOR
and NVECTOR_MPIMANYVECTOR sections in the user guides for more details). This
implementation is accompanied by additions to user documentation and SUNDIALS
examples.

An additional NVECTOR implementation, NVECTOR_MPIPLUSX, has been created to
support the MPI+X paradigm where X is a type of on-node parallelism (e.g.,
OpenMP, CUDA). The implementation is accompanied by additions to user
documentation and SUNDIALS examples.

One new required vector operation and ten new optional vector operations have
been added to the NVECTOR API. The new required operation, `N_VGetLength`,
returns the global length of an N_Vector. The optional operations have been
added to support the new NVECTOR_MPIMANYVECTOR implementation. The operation
`N_VGetCommunicator` must be implemented by subvectors that are combined to
create an NVECTOR_MPIMANYVECTOR, but is not used outside of this context. The
remaining nine operations are optional local reduction operations intended to
eliminate unnecessary latency when performing vector reduction operations
(norms, etc.) on distributed memory systems. The optional local reduction vector
operations are `N_VDotProdLocal`, `N_VMaxNormLocal`, `N_VMinLocal`,
`N_VL1NormLocal`, `N_VWSqrSumLocal`, `N_VWSqrSumMaskLocal`, `N_VInvTestLocal`,
`N_VConstrMaskLocal`, and `N_VMinQuotientLocal`. If an NVECTOR implementation
defines any of the local operations as NULL, then the NVECTOR_MPIMANYVECTOR will
call standard NVECTOR operations to complete the computation.

The `*_MPICuda` and `*_MPIRaja` functions have been removed from the
NVECTOR_CUDA and NVECTOR_RAJA implementations respectively. Accordingly, the
`nvector_mpicuda.h`, `nvector_mpiraja.h`, `libsundials_nvecmpicuda.lib`, and
`libsundials_nvecmpicudaraja.lib` files have been removed. Users should use the
NVECTOR_MPIPLUSX module in conjunction with the NVECTOR_CUDA or NVECTOR_RAJA
modules to replace the functionality. The necessary changes are minimal and
should require few code modifications.

Fixed a memory leak in the NVECTOR_PETSC clone function.

Made performance improvements to the CUDA NVECTOR. Users who utilize a
non-default stream should no longer see default stream synchronizations after
memory transfers.

Added a new constructor to the CUDA NVECTOR that allows a user to provide
custom allocate and free functions for the vector data array and internal
reduction buffer.

Added new Fortran 2003 interfaces for most NVECTOR modules. See NEVTOR section
in the user guides for more details on how to use the interfaces.

Added three new NVECTOR utility functions, `FN_VGetVecAtIndexVectorArray`,
`FN_VSetVecAtIndexVectorArray`, and `FN_VNewVectorArray`, for working with
`N_Vector` arrays when using the Fortran 2003 interfaces.

### SUNMatrix

Two new functions were added to aid in creating custom SUNMATRIX objects. The
constructor `SUNMatNewEmpty` allocates an "empty" generic SUNMATRIX with the
object's content pointer and the function pointers in the operations structure
initialized to NULL. When used in the constructor for custom objects this
function will ease the introduction of any new optional operations to the
SUNMATRIX API by ensuring only required operations need to be set. Additionally,
the function `SUNMatCopyOps(A, B)` has been added to copy the operation function
pointers between matrix objects. When used in clone routines for custom matrix
objects these functions also will ease the introduction of any new optional
operations to the SUNMATRIX API by ensuring all operations are copied when
cloning objects.

A new operation, `SUNMatMatvecSetup`, was added to the SUNMatrix API. Users
who have implemented custom SUNMatrix modules will need to at least update
their code to set the corresponding ops structure member, matvecsetup, to NULL.

The generic SUNMatrix API now defines error codes to be returned by SUNMatrix
operations. Operations which return an integer flag indiciating success/failure
may return different values than previously.

A new SUNMatrix (and SUNLinearSolver) implementation was added to facilitate
the use of the SuperLU_DIST library with SUNDIALS.

Added new Fortran 2003 interfaces for most SUNMATRIX modules. See SUNMATRIX
section in the user guides for more details on how to use the interfaces.

### SUNLinearSolver

A new function was added to aid in creating custom SUNLINEARSOLVER objects. The
constructor `SUNLinSolNewEmpty` allocates an "empty" generic SUNLINEARSOLVER
with the object's content pointer and the function pointers in the operations
structure initialized to NULL. When used in the constructor for custom objects
this function will ease the introduction of any new optional operations to the
SUNLINEARSOLVER API by ensuring only required operations need to be set.

The return type of the SUNLinearSolver API function `SUNLinSolLastFlag` has
changed from `long int` to `sunindextype` to be consistent with the type
used to store row indices in dense and banded linear solver modules.

Added a new optional operation to the SUNLINEARSOLVER API, `SUNLinSolGetID`,
that returns a `SUNLinearSolver_ID` for identifying the linear solver module.

The SUNLinearSolver API has been updated to make the initialize and setup
functions optional.

A new SUNLinearSolver (and SUNMatrix) implementation was added to facilitate
the use of the SuperLU_DIST library with SUNDIALS.

Added a new SUNLinearSolver implementation,
`SUNLinearSolver_cuSolverSp_batchQR`, which leverages the NVIDIA cuSOLVER sparse
batched QR method for efficiently solving block diagonal linear systems on
NVIDIA GPUs.

Added three new accessor functions to the SUNLinSol_KLU module,
`SUNLinSol_KLUGetSymbolic`, `SUNLinSol_KLUGetNumeric`, and
`SUNLinSol_KLUGetCommon`, to provide user access to the underlying
KLU solver structures.

Added new Fortran 2003 interfaces for most SUNLINEARSOLVER modules. See
SUNLINEARSOLVER section in the user guides for more details on how to use
the interfaces.

### SUNNonlinearSolver

A new function was added to aid in creating custom SUNNONLINEARSOLVER objects.
The constructor `SUNNonlinSolNewEmpty` allocates an "empty" generic
SUNNONLINEARSOLVER with the object's content pointer and the function pointers
in the operations structure initialized to NULL. When used in the constructor
for custom objects this function will ease the introduction of any new optional
operations to the SUNNONLINEARSOLVER API by ensuring only required operations
need to be set.

To facilitate the use of user supplied nonlinear solver convergence test
functions the `SUNNonlinSolSetConvTestFn` function in the SUNNonlinearSolver API
has been updated to take a `void*` data pointer as input. The supplied data
pointer will be passed to the nonlinear solver convergence test function on each
call.

The inputs values passed to the first two inputs of the `SUNNonlinSolSolve`
function in the SUNNONLINEARSOLVER have been changed to be the predicted
state and the initial guess for the correction to that state. Additionally,
the definitions of `SUNNonlinSolLSetupFn` and `SUNNonlinSolLSolveFn` in the
SUNNonlinearSolver API have been updated to remove unused input parameters.
For more information on the nonlinear system formulation and the API functions
see the SUNNONLINEARSOLVER chapter in the user guides.

Added a new `SUNNonlinearSolver` implementation, `SUNNonlinsol_PetscSNES`,
which interfaces to the PETSc SNES nonlinear solver API.

Added new Fortran 2003 interfaces for most SUNNONLINEARSOLVER modules. See
SUNNONLINEARSOLVER section in the user guides for more details on how to use
the interfaces.

### CVODE and CVODES

Fixed a bug in the CVODE and CVODES constraint handling where the step size
could be set below the minimum step size.

Fixed a bug in the CVODE and CVODES nonlinear solver interfaces where the norm
of the accumulated correction was not updated when using a non-default
convergence test function.

Fixed a bug in the CVODES `cvRescale` function where the loops to compute the
array of scalars for the fused vector scale operation stopped one iteration
early.

Fixed a bug in CVODES where CVodeF would return the wrong flag under certain
cirumstances.

Fixed a bug in CVODES where CVodeF would not return a root in NORMAL_STEP mode
if the root occurred after the desired output time.

Fixed a memeory leak in FCVODE when not using the default nonlinear solver.

Removed extraneous calls to `N_VMin` for simulations where the scalar valued
absolute tolerance, or all entries of the vector-valued absolute tolerance
array, are strictly positive. In this scenario CVODE and CVODES will remove
at least one global reduction per time step.

The CVLS interface has been updated to only zero the Jacobian matrix before
calling a user-supplied Jacobian evaluation function when the attached linear
solver has type `SUNLINEARSOLVER_DIRECT`.

A new linear solver interface function, `CVLsLinSysFn`, was added as an
alternative method for evaluating the linear systems I - gamma J.

Added functions to get the current state and gamma value to CVODE and CVODES.
These functions may be useful to users who chose to provide their own nonlinear
solver implementation.

Added New Fortran 2003 interfaces to CVODE and CVODES were added. These new
interfaces were generated with SWIG-Fortran and provide a user an idiomatic
Fortran 2003 interface to most of the SUNDIALS C API. The existing CVODE F2003
interface, and all module implementations with existing Fortran 2003 interfaces
were updated accordingly. See the section "Using CVODE for Fortran
Applications" and "Using CVODES for Fortran Applications" in the appropriate
user guide for more details on how to use the interfaces.

### ARKODE

The MRIStep module has been updated to support explicit, implicit, or IMEX
methods as the fast integrator using the ARKStep module. As a result some
function signatures have been changed including MRIStepCreate which now
takes an ARKStep memory structure for the fast integration as an input.

Fixed a bug in the ARKStep time-stepping module in ARKODE that would result in
an infinite loop if the nonlinear solver failed to converge more than the
maximum allowed times during a single step.

Fixed a bug in ARKODE that would result in a "too much accuracy requested" error
when using fixed time step sizes with explicit methods in some cases.

Fixed a bug in ARKStep where the mass matrix linear solver setup function was
not called in the Matrix-free case.

Fixed a minor bug in ARKStep where an incorrect flag is reported when an
error occurs in the mass matrix setup or Jacobian-vector product setup
functions.

Fixed a memeory leak in FARKODE when not using the default nonlinear solver.

The reinitialization functions `ERKStepReInit`, `ARKStepReInit`, and
`MRIStepReInit` have been updated to retain the minimum and maxiumum step
size values from before reinitialization rather than resetting them to the
default values.

Removed extraneous calls to `N_VMin` for simulations where the scalar valued
absolute tolerance, or all entries of the vector-valued absolute tolerance
array, are strictly positive. In this scenario ARKODE steppers will remove
at least one global reduction per time step.

The ARKLS interface has been updated to only zero the Jacobian matrix before
calling a user-supplied Jacobian evaluation function when the attached linear
solver has type `SUNLINEARSOLVER_DIRECT`.

A new linear solver interface function, `ARKLsLinSysFn`, was added as an
alternative method for evaluating the linear systems M - gamma J and
I - gamma J.

Added two new embedded ARK methods of orders 4 and 5 to ARKODE (from
Kennedy & Carpenter, Appl. Numer. Math., 136:183--205, 2019).

Support for optional inequality constraints on individual components of the
solution vector has been added the ARKODE ERKStep and ARKStep modules. See
the descriptions of `ERKStepSetConstraints` and `ARKStepSetConstraints` for
more details. Note that enabling constraint handling requires the NVECTOR
operations `N_VMinQuotient`, `N_VConstrMask`, and `N_VCompare` that were not
previously required by ARKODE.

Added functions to get the current state and gamma value to the ARKStep module.
These functions may be useful to users who chose to provide their own nonlinear
solver implementation.

Add two new 'Set' functions to MRIStep, `MRIStepSetPreInnerFn` and
`MRIStepSetPostInnerFn` for performing communication or memory
transfers needed before or after the inner integration.

Added new Fortran 2003 interfaces to all ARKODE stepper modules. These new
interfaces were generated with SWIG-Fortran and provide a user an idiomatic
Fortran 2003 interface to most of the SUNDIALS C API. See the section "Using
ARKODE for Fortran Applications" in the user guide for more details on how
to use the interfaces.

### IDA and IDAS

A bug was fixed in the IDA and IDAS linear solver interfaces where an incorrect
Jacobian-vector product increment was used with iterative solvers other than
SPGMR and SPFGMR.

Fixed a bug in IDAS where IDASolveF would return the wrong flag under certain
cirumstances.

Fixed a bug in IDAS where IDASolveF would not return a root in NORMAL_STEP mode
if the root occurred after the desired output time.

Fixed a bug the IDAS IDAQuadReInitB function where an incorrect memory structure
was passed to IDAQuadReInit.

Fixed a memeory leak in FIDA when not using the default nonlinear solver.

Removed extraneous calls to `N_VMin` for simulations where the scalar valued
absolute tolerance, or all entries of the vector-valued absolute tolerance
array, are strictly positive. In this scenario IDA and IDAS will remove
at least one global reduction per time step.

The IDALS interface has been updated to only zero the Jacobian matrix before
calling a user-supplied Jacobian evaluation function when the attached linear
solver has type SUNLINEARSOLVER_DIRECT.

Added new Fortran 2003 interfaces to IDA and IDAS. These new interfaces were
generated with SWIG-Fortran and provide a user an idiomatic Fortran 2003
interface to most of the SUNDIALS C API.  See the section "Using IDA for Fortran
Applications" and "Using IDAS for Fortran Applications" in the appropriate
user guide for more details on how to use the interfaces.

### KINSOL

Fixed a bug in the KINSOL linear solver interface where the auxiliary scalar
`sJpnorm` was not computed when necessary with the Picard iteration and the
auxiliary scalar `sFdotJp` was unnecessarily computed in some cases.

The KINLS interface has been updated to only zero the Jacobian matrix before
calling a user-supplied Jacobian evaluation function when the attached linear
solver has type SUNLINEARSOLVER_DIRECT.

Added new Fortran 2003 interfaces to KINSOL. These new interfaces were
generated with SWIG-Fortran and provide a user an idiomatic Fortran 2003
interface to most of the SUNDIALS C API.  See the section "Using KINSOL for
Fortran Applications" for more details on how to use the interfaces.

## Changes to SUNDIALS in release 4.1.0

An additional N_Vector implementation was added for Tpetra vector from
Trilinos library to facilitate interoperability between SUNDIALS and Trilinos.
This implementation is accompanied by additions to user documentation and
SUNDIALS examples.

A bug was fixed where a nonlinear solver object could be freed twice in some use
cases.

The EXAMPLES_ENABLE_RAJA CMake option has been removed. The option
`EXAMPLES_ENABLE_CUDA` enables all examples that use CUDA including the RAJA
examples with a CUDA back end (if the RAJA NVECTOR is enabled).

The implementation header files (e.g. `arkode_impl.h`) are no longer installed.
This means users who are directly manipulating package memory structures will
need to update their code to use the package's public API.

Python is no longer required to run `make test` and `make test_install`.

Fixed a bug in `ARKodeButcherTable_Write` when printing a Butcher table
without an embedding.

## Changes to SUNDIALS in release 4.0.2

Added information on how to contribute to SUNDIALS and a contributing agreement.

Moved definitions of DLS and SPILS backwards compatibility functions to a source
file. The symbols are now included in the appropriate package library, e.g.
`libsundials_cvode.lib`.

## Changes to SUNDIALS in release 4.0.1

A bug in ARKODE where single precision builds would fail to compile has been
fixed.

## Changes to SUNDIALS in release 4.0.0

The direct and iterative linear solver interfaces in all SUNDIALS packages have
been merged into a single unified linear solver interface to support any valid
SUNLINSOL module. This includes the DIRECT and ITERATIVE types as well as the
new MATRIX_ITERATIVE type. Details regarding how SUNDIALS packages utilize
linear solvers of each type as well as discussion regarding intended use cases
for user-supplied SUNLINSOL implementations are included in the SUNLINSOL
chapter of the user guides. All example programs have been updated to use the
new unified interfaces.

The unified interface is very similar to the previous DLS and SPILS interfaces.
To minimize challenges in user migration to the unified linear solver interface,
the previous DLS and SPILS routines for all packages may still be used; these
will be deprecated in future releases, so we recommend that users migrate to the
new names soon. Additionally, we note that Fortran users will need to enlarge
their iout array of optional integer outputs, and update the indices that they
query for certain linear-solver-related statistics.

The names of all constructor routines for SUNDIALS-provided SUNLinSol
implementations have been updated to follow the naming convention SUNLinSol_*
where * is the name of the linear solver e.g., Dense, KLU, SPGMR, PCG, etc.
Solver-specific "set" routine names have been similarly standardized. To
minimize challenges in user migration to the new names, the previous routine
names may still be used; these will be deprecated in future releases, so we
recommend that users migrate to the new names soon. All example programs have
been updated to used the new naming convention.

The SUNBandMatrix constructor has been simplified to remove the storage upper
bandwidth argument.

SUNDIALS integrators (ARKODE, CVODE, CVODES, IDA, and IDAS) have been updated to
utilize generic nonlinear solver modules through the SUNNONLINSOL API. This API
will ease the addition of new nonlinear solver options and allow for external or
user-supplied nonlinear solvers. The SUNNONLINSOL API and provided SUNNONLINSOL
modules are described in a new user guide chapter and follow the same object
oriented design and implementation used by the NVECTOR, SUNMATRIX, and
SUNLINSOL modules. All integrator example programs have also been updated to
used the new nonlinear solver API.

Three fused vector operations and seven vector array operations have been added
to the NVECTOR API. These optional operations are disabled by default and may be
activated by calling vector specific routines after creating an NVECTOR. See the
NVECTOR chapter in the user guides for more information on the new operations.

Added a new NVECTOR (NVECTOR_OPENMPDEV) which leverages OpenMP 4.5+ device
offloading.

Multiple updates to the CUDA NVECTOR were made:

* Changed the `N_VMake_Cuda` function to take a host data pointer and a device
  data pointer instead of an `N_VectorContent_Cuda` object.

* Changed `N_VGetLength_Cuda` to return the global vector length instead of
  the local vector length.

* Added `N_VGetLocalLength_Cuda` to return the local vector length.

* Added `N_VGetMPIComm_Cuda` to return the MPI communicator used.

* Removed the accessor functions in the namespace suncudavec.

* Added the ability to set the `cudaStream_t` used for execution of the CUDA
  NVECTOR kernels. See the function `N_VSetCudaStreams_Cuda`.

* Added `N_VNewManaged_Cuda`, `N_VMakeManaged_Cuda`, and
  `N_VIsManagedMemory_Cuda` functions to accommodate using managed memory with
  the CUDA NVECTOR.

Multiple updates to the RAJA NVECTOR were made:

* Changed `N_VGetLength_Raja` to return the global vector length instead of
  the local vector length.

* Added `N_VGetLocalLength_Raja` to return the local vector length.

* Added `N_VGetMPIComm_Raja` to return the MPI communicator used.

* Removed the accessor functions in the namespace sunrajavec.

Two changes were made in the CVODE/CVODES/ARKODE initial step size algorithm:

  * Fixed an efficiency bug where an extra call to the RHS function was made.

  * Changed the behavior of the algorithm if the max-iterations case is hit.
    Before the algorithm would exit with the step size calculated on the
    penultimate iteration. Now it will exit with the step size calculated
    on the final iteration.

Fortran 2003 interfaces to CVODE, the fixed-point and Newton nonlinear solvers,
the dense, band, KLU, PCG, SPBCGS, SPFGMR, SPGMR, and SPTFQMR linear solvers,
and the serial, PThreads, and OpenMP NVECTORs have been added.

The ARKODE library has been entirely rewritten to support a modular approach to
one-step methods, which should allow for rapid research and development of novel
integration methods without affecting existing solver functionality.

A new ARKODE stepper, MRIStep, has been added for two rate explicit-explicit
multirate infinitesimal step methods.

ARKODE's dense output infrastructure has been improved to support higher-degree
Hermite polynomial interpolants (up to degree 5) over the last successful time
step.

## Changes to SUNDIALS in release 3.2.1

Fixed a bug in the CUDA NVECTOR where the `N_VInvTest` operation could write
beyond the allocated vector data.

Fixed library installation path for multiarch systems. This fix changes the
default library installation path to `CMAKE_INSTALL_PREFIX/CMAKE_INSTALL_LIBDIR`
from `CMAKE_INSTALL_PREFIX/lib`. `CMAKE_INSTALL_LIBDIR` is automatically set,
but is available as a CMAKE option that can modified.

## Changes to SUNDIALS in release 3.2.0

Fixed problem with index types which would occur with some compilers (e.g.
armclang) that did not define `__STDC_VERSION__`. The fix includes a
depcrecation of the current behavior of the `SUNDIALS_INDEX_TYPE` CMake option.

Fixed a thread-safety issue in CVODES and IDAS when using adjoint sensitivity
analysis.

Added hybrid MPI/CUDA and MPI/RAJA vectors to allow use of more than one MPI
rank when using a GPU system. The vectors assume one GPU device per MPI rank.

Changed the name of the RAJA nvector library to `libsundials_nveccudaraja.lib`
from `libsundials_nvecraja.lib` to better reflect that we only support CUDA as a
backend for RAJA currently.

Increased CMake minimum version to 3.1.3

Add constraint handling feature to CVODE and CVODES.

Fixed a bug in IDAS where the saved residual value used in the nonlinear solve
for consistent initial conditions was passed as temporary workspace and could be
overwritten.

Several changes were made to the build system. If MPI is enabled and MPI
compiler wrappers are not set, the build system will check if
`CMAKE_<language>_COMPILER` can compile MPI programs before trying to locate and
use an MPI installation. The native CMake FindMPI module is now used to locate
an MPI installation. The options for setting MPI compiler wrappers and the
executable for running MPI programs have been updated to align with those in
native CMake FindMPI module. This included changing `MPI_MPICC` to
`MPI_C_COMPILER`, `MPI_MPICXX` to `MPI_CXX_COMPILER` combining `MPI_MPIF77` and
`MPI_MPIF90` to `MPI_Fortran_COMPILER`, and changing `MPI_RUN_COMMAND` to
`MPIEXEC_EXECUTABLE`. When a Fortran name-mangling scheme is needed (e.g.,
`LAPACK_ENABLE` is `ON`) the build system will infer the scheme from the Fortran
compiler. If a Fortran compiler is not available or the inferred or default
scheme needs to be overridden, the advanced options `SUNDIALS_F77_FUNC_CASE` and
`SUNDIALS_F77_FUNC_UNDERSCORES` can be used to manually set the name-mangling
scheme and bypass trying to infer the scheme. Additionally, parts of the main
`CMakeLists.txt` file were moved to new files in the src and example directories
to make the CMake configuration file structure more modular.

## Changes to SUNDIALS in release 3.1.2

Fixed Windows specific problem where `sunindextype` was not correctly defined
when using 64-bit integers. On Windows `sunindextype` is now defined as the MSVC
basic type `__int64`.

Changed LICENSE install path to `instdir/include/sundials`.

Updated the minimum required version of CMake to 2.8.12 and enabled using rpath
by default to locate shared libraries on OSX.

The misnamed function `CVSpilsSetJacTimesSetupFnBS` in cvodes has been
deprecated and replaced by `CVSpilsSetJacTimesBS`. The deprecated function
`CVSpilsSetJacTimesSetupFnBS` will be removed in the next major release.

Added and updated usage-notes examples from the SUNDIALS website to work with
SUNDIALS 3.x. The new examples are `cvode/cvDisc_dns.c`,
`cvode/cvRoberts_dns_negsol.c`, and `cvodes/cvsRoberts_FSA_dns_Switch.c`.

Added sparse SUNMatrix "Reallocate" routine to allow specification of the
nonzero storage.

Updated the KLU SUNLinearSolver module to set constants for the two
reinitialization types, and fixed a bug in the full reinitialization approach
where the sparse SUNMatrix pointer would go out of scope on some architectures.

Updated the "ScaleAdd" and "ScaleAddI" implementations in the sparse SUNMatrix
module to more optimally handle the case where the target matrix contained
sufficient storage for the sum, but had the wrong sparsity pattern. The sum now
occurs in-place, by performing the sum backwards in the existing storage.
However, it is still more efficient if the user-supplied Jacobian routine
allocates storage for the sum I + gamma J or M + gamma J manually (with zero
entries if needed).

## Changes to SUNDIALS in release 3.1.1

Fixed a minor bug in the CVODE and CVODES `cvSLdet` routine, where a return was
missing in the error check for three inconsistent roots.

Fixed a potential memory leak in the SPGMR and SPFGMR linear solvers: if
"Initialize" was called multiple times then the solver memory was reallocated
(without being freed).

Fixed a minor bug in the `ARKReInit` routine, where a flag was incorrectly set
to indicate that the problem had been resized (instead of just re-initialized).

Fixed C++11 compiler errors/warnings about incompatible use of string literals.

Updated KLU SUNLinearSolver module to use a typedef for the precision-specific
solve function to be used (to avoid compiler warnings).

Added missing typecasts for some (`void*`) pointers to avoid compiler warnings.

Bugfix in `sunmatrix_sparse.c` where `int` was used instead of `sunindextype` in
one location.

Fixed a minor bug in `KINPrintInfo` where a case was missing for
`KIN_REPTD_SYSFUNC_ERR` leading to an undefined info message.

Added missing `#include <stdio.h>` in NVECTOR and SUNMATRIX header files.

Added missing prototypes for `ARKSpilsGetNumMTSetups` in ARKODE and
`IDASpilsGetNumJTSetupEvals` in IDA and IDAS.

Fixed an indexing bug in the CUDA NVECTOR implementation of `N_VWrmsNormMask`
and revised the RAJA NVECTOR implementation of `N_VWrmsNormMask` to work with
mask arrays using values other than zero or one. Replaced `double` with
`realtype` in the RAJA vector test functions.

Fixed compilation issue with GCC 7.3.0 and Fortran programs that do not require
a SUNMatrix or SUNLinearSolver module (e.g. iterative linear solvers, explicit
methods in ARKODE, functional iteration in CVODE, etc.).

## Changes to SUNDIALS in release 3.1.0

Added NVECTOR print functions that write vector data to a specified file (e.g.,
`N_VPrintFile_Serial`).

Added `make test` and `make test_install` options to the build system for
testing SUNDIALS after building with `make` and installing with `make install`
respectively.

Added "Changes in ..." (latest version) to all User Guides.

## Changes to SUNDIALS in release 3.0.0

Added new linear solver and matrix interfaces for all SUNDIALS packages and
updated the existing linear solver and matrix modules. The goal of the redesign
is to provide greater encapsulation and ease interfacing custom linear solvers
with linear solver libraries. Specific changes include:

 * Added generic SUNMATRIX module with three provided implementations:
   dense, banded and sparse.  These replicate previous SUNDIALS Dls and
   Sls matrix structures in a single object-oriented API.

 * Added example problems demonstrating use of generic SUNMATRIX modules.

 * Added generic SUNLINEARSOLVER module with eleven provided
   implementations: dense, banded, LAPACK dense, LAPACK band, KLU,
   SuperLU_MT, SPGMR, SPBCGS, SPTFQMR, SPFGMR, PCG.  These replicate
   previous SUNDIALS generic linear solvers in a single object-oriented
   API.

 * Added example problems demonstrating use of generic SUNLINEARSOLVER
   modules.

 * Expanded package-provided direct linear solver (Dls) interfaces and
   scaled, preconditioned, iterative linear solver (Spils) interfaces
   to utilize generic SUNMATRIX and SUNLINEARSOLVER objects.

 * Removed package-specific, linear solver-specific, solver modules
   (e.g. CVDENSE, KINBAND, IDAKLU, ARKSPGMR) since their functionality
   is entirely replicated by the generic Dls/Spils interfaces and
   SUNLINEARSOLVER/SUNMATRIX modules.  The exception is CVDIAG, a
   diagonal approximate Jacobian solver available to CVODE and CVODES.

 * Converted all SUNDIALS example problems to utilize new generic
   SUNMATRIX and SUNLINEARSOLVER objects, along with updated Dls and
   Spils linear solver interfaces.

 * Added Spils interface routines to ARKODE, CVODE, CVODES, IDA and
   IDAS to allow specification of a user-provided "JTSetup" routine.
   This change supports users who wish to set up data structures for
   the user-provided Jacobian-times-vector ("JTimes") routine, and
   where the cost of one JTSetup setup per Newton iteration can be
   amortized between multiple JTimes calls.

Corresponding updates were made to all the example programs.

Two new NVECTOR modules added: for CUDA and RAJA support for GPU systems
(Information on RAJA: <https://software.llnl.gov/RAJA/> )
These vectors are supplied to provide very basic support for running
on GPU architectures.  Users are advised that these vectors both move all data
to the GPU device upon construction, and speedup will only be realized if the
user also conducts the right-hand-side function evaluation on the device.
In addition, these vectors assume the problem fits on one GPU.
For further information about RAJA, users are referred to the web site,
<https://software.llnl.gov/RAJA/.>

Addition of sunindextype option for 32-bit or 64-bit integer data index types
within all SUNDIALS structures

  * sunindextype is defined to be int32_t or int64_t when portable types are
    supported, otherwise it is defined as int or long int.

  * The Fortran interfaces continue to use `long int` for indices, except for
    their sparse matrix interface that now uses the new sunindextype.

  * Includes interfaces to PETSc, hypre, SuperLU_MT, and KLU with either 32-bit
    or 64-bit capabilities depending how the user configures SUNDIALS.

To avoid potential namespace conflicts, the macros defining booleantype
values TRUE and FALSE have been changed to SUNTRUE and SUNFALSE respectively.

Temporary vectors were removed from preconditioner setup and solve
routines for all packages.  It is assumed that all necessary data
for user-provided preconditioner operations will be allocated and
stored in user-provided data structures.

The file include/sundials\_fconfig.h was added.  This file contains
SUNDIALS type information for use in Fortran programs.

Added support for many xSDK-compliant build system keys
(Information on xSDK compliance: <https://xsdk.info/policies/> )
The xSDK is a movement in scientific software to provide a foundation for the
rapid and efficient production of high-quality,
sustainable extreme-scale scientific applications.  More information can
be found at <https://xsdk.info.>

Added functions SUNDIALSGetVersion and SUNDIALSGetVersionNumber to
get SUNDIALS release version information at runtime.

### Build System

Renamed CMake options to enable/disable examples for greater clarity
and added option to enable/disable Fortran 77 examples:

  * Changed `EXAMPLES_ENABLE` to `EXAMPLES_ENABLE_C`
  * Changed `CXX_ENABLE` to `EXAMPLES_ENABLE_CXX`
  * Changed `F90_ENABLE` to `EXAMPLES_ENABLE_F90`
  * Added `EXAMPLES_ENABLE_F77` option

Added separate `BLAS_ENABLE` and `BLAS_LIBRARIES` CMake variables

Fixed minor CMake bugs and included additional error checking during CMake
configuration

Corrections and additions to all User Guides.

Added "Changes in ..." (latest version) section to the introduction to in all
User Guides.

### ARKODE

Added comments to `arkode_butcher.c` regarding which methods should have
coefficients accurate enough for use in quad precision.

Fixed `RCONST` usage in `arkode_butcher.c`.

Fixed bug in `arkInitialSetup` to ensure the mass matrix vector product is
set up before the "msetup" routine is called.

Fixed ARKODE printf-related compiler warnings when building SUNDIALS
with extended precision.

### CVODE and CVODES

In `CVodeFree`, now call `lfree` unconditionally (if non-NULL).

### IDA and IDAS

Added missing prototype for `IDASetMaxBacksIC` in `ida.h` and `idas.h`.

### KINSOL

Corrected KINSOL fcmix name translation for `FKIN_SPFGMR`.

Renamed `KINLocalFn` and `KINCommFn` to `KINBBDLocalFn` and `KINBBDCommFn`
respectively in the BBD preconditioner module for consistency with other
SUNDIALS solvers.<|MERGE_RESOLUTION|>--- conflicted
+++ resolved
@@ -24,9 +24,8 @@
 NASA TM-2016-219173, 2016] and [Kennedy & Carpenter, Appl. Numer. Math., 146, 2019] to
 ARKODE.
 
-<<<<<<< HEAD
 Fix mismatched definition and declaration bug in SuperLU_DIST matrix constructor.
-=======
+
 Fixed the unituitive behavior of the `USE_GENERIC_MATH` CMake option which
 caused the double precision math functions to be used regardless of the value of
 `SUNDIALS_PRECISION`. Now, SUNDIALS will use precision appropriate math
@@ -34,7 +33,6 @@
 link to via the advanced CMake option `SUNDIALS_MATH_LIBRARY`.
 
 Changed `SUNDIALS_LOGGING_ENABLE_MPI` CMake option default to be 'OFF'.
->>>>>>> e92153e3
 
 ## Changes to SUNDIALS in release 6.2.0
 
