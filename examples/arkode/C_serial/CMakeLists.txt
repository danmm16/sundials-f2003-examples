# ---------------------------------------------------------------
# Programmer(s): Daniel R. Reynolds @ SMU
#                David J. Gardner @ LLNL
# ---------------------------------------------------------------
# SUNDIALS Copyright Start
# Copyright (c) 2002-2019, Lawrence Livermore National Security
# and Southern Methodist University.
# All rights reserved.
#
# See the top-level LICENSE and NOTICE files for details.
#
# SPDX-License-Identifier: BSD-3-Clause
# SUNDIALS Copyright End
# ---------------------------------------------------------------
# CMakeLists.txt file for ARKODE serial examples
# ---------------------------------------------------------------

# Example lists are tuples "name\;type" where the type is
# 'develop' for examples excluded from 'make test' in releases

# Examples using SUNDIALS linear solvers
SET(ARKODE_examples
  "ark_analytic\;"
  "ark_analytic_nonlin\;develop"
  "ark_brusselator\;develop"
  "ark_brusselator_fp\;develop"
  "ark_brusselator1D\;develop"
  "ark_heat1D\;develop"
  "ark_heat1D_adapt\;develop"
  "ark_KrylovDemo_prec\;develop"
  "ark_robertson\;develop"
  "ark_robertson_root\;develop"
<<<<<<< HEAD
  "imexgark_brusselator_fp\;develop"
=======
  "ark_brusselator_mri\;develop"
  "ark_onewaycouple_mri\;develop"
  "ark_twowaycouple_mri\;develop"
  "ark_reaction_diffusion_mri\;develop"
  "ark_brusselator_1D_mri\;develop"
>>>>>>> c13bc25f
  )

# Examples using LAPACK linear solvers
SET(ARKODE_examples_BL
  )

# Examples using KLU linear solver
SET(ARKODE_examples_KLU
  "ark_brusselator1D_klu\;develop"
  )

# Examples using SuperLU_MT linear solver
SET(ARKODE_examples_SUPERLUMT
  "ark_brusselator1D_FEM_slu\;develop"
  )

# Auxiliary files to install
SET(ARKODE_extras
  plot_brusselator1D.py
  plot_brusselator1D_FEM.py
  plot_heat1D.py
  plot_heat1D_adapt.py
  plot_sol.py
  plot_sol_log.py
  )

# Specify libraries to link against (through the target that was used to 
# generate them) based on the value of the variable LINK_LIBRARY_TYPE
IF(LINK_LIBRARY_TYPE MATCHES "static")
  SET(ARKODE_LIB sundials_arkode_static)
  SET(NVECS_LIB sundials_nvecserial_static)
ELSE()
  SET(ARKODE_LIB sundials_arkode_shared)
  SET(NVECS_LIB sundials_nvecserial_shared)
ENDIF()

# Set-up linker flags and link libraries
SET(SUNDIALS_LIBS ${ARKODE_LIB} ${NVECS_LIB} ${EXTRA_LINK_LIBS})


# Add the build and install targets for each ARKODE example
FOREACH(example_tuple ${ARKODE_examples})

  # parse the example tuple
  LIST(GET example_tuple 0 example)
  LIST(GET example_tuple 1 example_type)

  # example source files
  ADD_EXECUTABLE(${example} ${example}.c)

  SET_TARGET_PROPERTIES(${example} PROPERTIES FOLDER "Examples")

  # add example to regression tests
  SUNDIALS_ADD_TEST(${example} ${example}
    ANSWER_DIR ${CMAKE_CURRENT_SOURCE_DIR}
    ANSWER_FILE ${example}.out
    EXAMPLE_TYPE ${example_type})

  # libraries to link against
  TARGET_LINK_LIBRARIES(${example} ${SUNDIALS_LIBS})

  # install example source and out files
  IF(EXAMPLES_INSTALL)
    INSTALL(FILES ${example}.c ${example}.out
      DESTINATION ${EXAMPLES_INSTALL_PATH}/arkode/C_serial)
  ENDIF()

ENDFOREACH(example_tuple ${ARKODE_examples})


# Add the build and install targets for each LAPACK example (if needed)
IF(LAPACK_FOUND)

  # Sundials LAPACK linear solver modules
  IF(LINK_LIBRARY_TYPE MATCHES "static")
    SET(SUNLINSOLLAPACK_LIBS
      sundials_sunlinsollapackband_static
      sundials_sunlinsollapackdense_static)
  ELSE()
    SET(SUNLINSOLLAPACK_LIBS
      sundials_sunlinsollapackband_shared
      sundials_sunlinsollapackdense_shared)
  ENDIF()

  # LAPACK libraries
  LIST(APPEND SUNLINSOLLAPACK_LIBS ${LAPACK_LIBRARIES})

  # BLAS libraries
  IF(BLAS_FOUND)
    LIST(APPEND SUNLINSOLLAPACK_LIBS ${BLAS_LIBRARIES})
  ENDIF(BLAS_FOUND)

  FOREACH(example_tuple ${ARKODE_examples_BL})

    # parse the example tuple
    LIST(GET example_tuple 0 example)
    LIST(GET example_tuple 1 example_type)

    # example source files
    ADD_EXECUTABLE(${example} ${example}.c)

    SET_TARGET_PROPERTIES(${example} PROPERTIES FOLDER "Examples")

    # add example to regression tests
    SUNDIALS_ADD_TEST(${example} ${example}
      ANSWER_DIR ${CMAKE_CURRENT_SOURCE_DIR}
      ANSWER_FILE ${example}.out
      EXAMPLE_TYPE ${example_type})

    # libraries to link against
    TARGET_LINK_LIBRARIES(${example} ${SUNDIALS_LIBS} ${SUNLINSOLLAPACK_LIBS})

    # install example source and out files
    IF(EXAMPLES_INSTALL)
      INSTALL(FILES ${example}.c ${example}.out
        DESTINATION ${EXAMPLES_INSTALL_PATH}/arkode/C_serial)
    ENDIF()

  ENDFOREACH(example_tuple ${ARKODE_examples_BL})

ENDIF(LAPACK_FOUND)


# Add the build and install targets for each KLU example (if needed)
IF(KLU_FOUND)

  # Sundials KLU linear solver module
  IF(LINK_LIBRARY_TYPE MATCHES "static")
    SET(SUNLINSOLKLU_LIBS sundials_sunlinsolklu_static)
  ELSE()
    SET(SUNLINSOLKLU_LIBS sundials_sunlinsolklu_shared)
  ENDIF()

  # KLU libraries
  LIST(APPEND SUNLINSOLKLU_LIBS ${KLU_LIBRARIES})

  FOREACH(example_tuple ${ARKODE_examples_KLU})

    # parse the example tuple
    LIST(GET example_tuple 0 example)
    LIST(GET example_tuple 1 example_type)

    # example source files
    ADD_EXECUTABLE(${example} ${example}.c)

    SET_TARGET_PROPERTIES(${example} PROPERTIES FOLDER "Examples")

    # add example to regression tests
    SUNDIALS_ADD_TEST(${example} ${example}
      ANSWER_DIR ${CMAKE_CURRENT_SOURCE_DIR}
      ANSWER_FILE ${example}.out
      EXAMPLE_TYPE ${example_type})

    # libraries to link against
    TARGET_LINK_LIBRARIES(${example} ${SUNDIALS_LIBS} ${SUNLINSOLKLU_LIBS})

    # install example source and out files
    IF(EXAMPLES_INSTALL)
      INSTALL(FILES ${example}.c ${example}.out
        DESTINATION ${EXAMPLES_INSTALL_PATH}/arkode/C_serial)
    ENDIF()

  ENDFOREACH(example_tuple ${ARKODE_examples_KLU})

ENDIF(KLU_FOUND)


# Add the build and install targets for each SuperLU_MT example (if needed)
IF(SUPERLUMT_FOUND)

  # Sundials SuperLU_MT linear solver module
  IF(LINK_LIBRARY_TYPE MATCHES "static")
    SET(SUNLINSOLSLUMT_LIBS sundials_sunlinsolsuperlumt_static)
  ELSE()
    SET(SUNLINSOLSLUMT_LIBS sundials_sunlinsolsuperlumt_shared)
  ENDIF()

  # SuperLU_MT libraries
  LIST(APPEND SUNLINSOLSLUMT_LIBS ${SUPERLUMT_LIBRARIES})

  # BLAS libraries
  IF(BLAS_FOUND)
    LIST(APPEND SUNLINSOLSLUMT_LIBS ${BLAS_LIBRARIES})
  ENDIF(BLAS_FOUND)

  FOREACH(example_tuple ${ARKODE_examples_SUPERLUMT})

    # parse the example tuple
    LIST(GET example_tuple 0 example)
    LIST(GET example_tuple 1 example_type)

    # example source files
    ADD_EXECUTABLE(${example} ${example}.c)

    SET_TARGET_PROPERTIES(${example} PROPERTIES FOLDER "Examples")

    # add example to regression tests
    SUNDIALS_ADD_TEST(${example} ${example}
      ANSWER_DIR ${CMAKE_CURRENT_SOURCE_DIR}
      ANSWER_FILE ${example}.out
      EXAMPLE_TYPE ${example_type})

    # libraries to link against
    TARGET_LINK_LIBRARIES(${example} ${SUNDIALS_LIBS} ${SUNLINSOLSLUMT_LIBS})

    # install example source and out files
    IF(EXAMPLES_INSTALL)
      INSTALL(FILES ${example}.c ${example}.out
        DESTINATION ${EXAMPLES_INSTALL_PATH}/arkode/C_serial)
    ENDIF()

  ENDFOREACH(example_tuple ${ARKODE_examples_SUPERLUMT})

ENDIF(SUPERLUMT_FOUND)


# create Makfile and CMakeLists.txt for examples
IF(EXAMPLES_INSTALL)

  # Install the README file
  INSTALL(FILES README DESTINATION ${EXAMPLES_INSTALL_PATH}/arkode/C_serial)

  # Install the extra files
  FOREACH(extrafile ${ARKODE_extras})
    INSTALL(FILES ${extrafile} DESTINATION ${EXAMPLES_INSTALL_PATH}/arkode/C_serial)
  ENDFOREACH(extrafile ${ARKODE_extras})

  # Prepare substitution variables for Makefile and/or CMakeLists templates
  SET(SOLVER "ARKODE")
  SET(SOLVER_LIB "sundials_arkode")

  EXAMPLES2STRING(ARKODE_examples EXAMPLES)

  IF(LAPACK_FOUND)
    EXAMPLES2STRING(ARKODE_examples_BL EXAMPLES_BL)
  ELSE()
    SET(EXAMPLES_BL "")
  ENDIF()

  IF(KLU_FOUND)
    EXAMPLES2STRING(ARKODE_examples_KLU EXAMPLES_KLU)
  ELSE()
    SET(EXAMPLES_KLU "")
  ENDIF()

  IF(SUPERLUMT_FOUND)
    EXAMPLES2STRING(ARKODE_examples_SUPERLUMT EXAMPLES_SLUMT)
  ELSE()
    SET(EXAMPLES_SLUMT "")
  ENDIF()

  # Regardless of the platform we're on, we will generate and install 
  # CMakeLists.txt file for building the examples. This file  can then 
  # be used as a template for the user's own programs.

  # generate CMakelists.txt in the binary directory
  CONFIGURE_FILE(
    ${PROJECT_SOURCE_DIR}/examples/templates/cmakelists_serial_C_ex.in
    ${PROJECT_BINARY_DIR}/examples/arkode/C_serial/CMakeLists.txt
    @ONLY
    )

  # install CMakelists.txt
  INSTALL(
    FILES ${PROJECT_BINARY_DIR}/examples/arkode/C_serial/CMakeLists.txt
    DESTINATION ${EXAMPLES_INSTALL_PATH}/arkode/C_serial 
    )

  # On UNIX-type platforms, we also  generate and install a makefile for 
  # building the examples. This makefile can then be used as a template 
  # for the user's own programs.

  IF(UNIX)
    # generate Makefile and place it in the binary dir
    CONFIGURE_FILE(
      ${PROJECT_SOURCE_DIR}/examples/templates/makefile_serial_C_ex.in
      ${PROJECT_BINARY_DIR}/examples/arkode/C_serial/Makefile_ex
      @ONLY
      )
    # install the configured Makefile_ex as Makefile
    INSTALL(
      FILES ${PROJECT_BINARY_DIR}/examples/arkode/C_serial/Makefile_ex 
      DESTINATION ${EXAMPLES_INSTALL_PATH}/arkode/C_serial 
      RENAME Makefile
      )
  ENDIF(UNIX)

  # add test_install target
  SUNDIALS_ADD_TEST_INSTALL(arkode ark_analytic
    EXAMPLE_DIR ${EXAMPLES_INSTALL_PATH}/arkode/C_serial)

ENDIF(EXAMPLES_INSTALL)<|MERGE_RESOLUTION|>--- conflicted
+++ resolved
@@ -30,15 +30,11 @@
   "ark_KrylovDemo_prec\;develop"
   "ark_robertson\;develop"
   "ark_robertson_root\;develop"
-<<<<<<< HEAD
-  "imexgark_brusselator_fp\;develop"
-=======
   "ark_brusselator_mri\;develop"
   "ark_onewaycouple_mri\;develop"
   "ark_twowaycouple_mri\;develop"
   "ark_reaction_diffusion_mri\;develop"
   "ark_brusselator_1D_mri\;develop"
->>>>>>> c13bc25f
   )
 
 # Examples using LAPACK linear solvers
