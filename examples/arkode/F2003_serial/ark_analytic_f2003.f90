! ------------------------------------------------------------------
! Programmer(s): David J. Gardner, Cody J. Balos @ LLNL
!                modified by Jean M. Sexton @ LBL
! ------------------------------------------------------------------
! SUNDIALS Copyright Start
! Copyright (c) 2002-2023, Lawrence Livermore National Security
! and Southern Methodist University.
! All rights reserved.
!
! See the top-level LICENSE and NOTICE files for details.
!
! SPDX-License-Identifier: BSD-3-Clause
! SUNDIALS Copyright End
! ------------------------------------------------------------------
! The following is a simple example problem with an analytical
! solution.
!
!   dy/dt = lamda*y + 1/(1+t^2) - lamda*atan(t)
!
! for t in the interval [0.0, 10.0], with initial condition: y=0.
!
! The stiffness of the problem is directly proportional to the
! value of lamda. The value of lamda should be negative to
! result in a well-posed ODE; for values with magnitude larger
! than 100 the problem becomes quite stiff.
! ------------------------------------------------------------------

module analytic_mod

  !======= Inclusions ===========
  use, intrinsic :: iso_c_binding

  !======= Declarations =========
  implicit none

  ! number of equations
  integer(c_long), parameter :: neq = 1

  ! ODE parameters
  double precision, parameter :: lamda = -100.0d0

contains

  ! ----------------------------------------------------------------
  ! RhsFn provides the right hand side function for the
  ! ODE: dy/dt = f(t,y)
  !
  ! Return values:
  !    0 = success,
  !    1 = recoverable error,
  !   -1 = non-recoverable error
  ! ----------------------------------------------------------------
  integer(c_int) function RhsFn(tn, sunvec_y, sunvec_f, user_data) &
       result(ierr) bind(C)

    !======= Inclusions ===========
    use, intrinsic :: iso_c_binding
    use fsundials_nvector_mod

    !======= Declarations =========
    implicit none

    ! calling variables
    real(c_double), value :: tn  ! current time
    type(N_Vector) :: sunvec_y   ! solution N_Vector
    type(N_Vector) :: sunvec_f   ! rhs N_Vector
    type(c_ptr) :: user_data     ! user-defined data

    ! pointers to data in SUNDIALS vectors
    real(c_double), pointer :: yvec(:)
    real(c_double), pointer :: fvec(:)

    !======= Internals ============

    ! get data arrays from SUNDIALS vectors
    yvec => FN_VGetArrayPointer(sunvec_y)
    fvec => FN_VGetArrayPointer(sunvec_f)

    ! fill RHS vector
    fvec(1) = lamda*yvec(1) + 1.0/(1.0+tn*tn) - lamda*atan(tn);

    ! return success
    ierr = 0
    return

  end function RhsFn

end module analytic_mod

program main

  !======= Inclusions ===========
  use, intrinsic :: iso_c_binding

  use farkode_mod                ! Fortran interface to the ARKODE
  use farkode_arkstep_mod        ! Fortran interface to the ARKStep time-stepper module
  use fsundials_nvector_mod      ! Fortran interface to the generic N_Vector
  use fsundials_matrix_mod       ! Fortran interface to the generic SUNMatrix
  use fsundials_linearsolver_mod ! Fortran interface to the generic SUNLinearSolver
  use fnvector_serial_mod        ! Fortran interface to serial N_Vector
  use fsunmatrix_dense_mod       ! Fortran interface to dense SUNMatrix
  use fsunlinsol_dense_mod       ! Fortran interface to dense SUNLinearSolver
  use fsundials_context_mod      ! Fortran interface to SUNContext
<<<<<<< HEAD
  use analytic_mod               ! ODE functions
=======
  use fsundials_adaptcontroller_mod  ! Fortran interface to the generic SUNAdaptController
  use fsunadaptcontroller_soderlind_mod ! Fortran interface to Soderlind controller
  use ode_mod                    ! ODE functions
>>>>>>> de253fbc

  !======= Declarations =========
  implicit none

  ! local variables
  type(c_ptr)    :: ctx                      ! SUNDIALS context for the simulation
  real(c_double) :: tstart                   ! initial time
  real(c_double) :: tend                     ! final time
  real(c_double) :: rtol, atol               ! relative and absolute tolerance
  real(c_double) :: dtout                    ! output time interval
  real(c_double) :: tout                     ! output time
  real(c_double) :: tcur(1)                  ! current time
  integer(c_int) :: ierr                     ! error flag from C functions
  integer(c_int) :: nout                     ! number of outputs
  integer(c_int) :: outstep                  ! output loop counter

  type(N_Vector),           pointer :: sunvec_y    ! sundials vector
  type(SUNMatrix),          pointer :: sunmat_A    ! sundials matrix
  type(SUNLinearSolver),    pointer :: sunls       ! sundials linear solver
  type(SUNAdaptController), pointer :: sunCtrl     ! time step controller
  type(c_ptr)                       :: arkode_mem  ! ARKODE memory
  real(c_double),           pointer :: yvec(:)     ! underlying vector

  !======= Internals ============

  ! create the SUNDIALS context
  ierr = FSUNContext_Create(c_null_ptr, ctx)

  ! initialize ODE
  tstart = 0.0d0
  tend   = 10.0d0
  tcur   = tstart
  tout   = tstart
  dtout  = 1.0d0
  nout   = ceiling(tend/dtout)

  ! create SUNDIALS N_Vector
  sunvec_y => FN_VNew_Serial(neq, ctx)
  if (.not. associated(sunvec_y)) then
     print *, 'ERROR: sunvec = NULL'
     stop 1
  end if
  yvec => FN_VGetArrayPointer(sunvec_y)

  ! initialize solution vector
  call FN_VConst(0.0d0, sunvec_y)

  ! create ARKStep memory
  arkode_mem = FARKStepCreate(c_null_funptr, c_funloc(RhsFn), tstart, sunvec_y, ctx)
  if (.not. c_associated(arkode_mem)) print *,'ERROR: arkode_mem = NULL'

  ! Tell ARKODE to use a dense linear solver.
  sunmat_A => FSUNDenseMatrix(neq, neq, ctx)
  if (.not. associated(sunmat_A)) then
     print *, 'ERROR: sunmat = NULL'
     stop 1
  end if

  sunls => FSUNLinSol_Dense(sunvec_y, sunmat_A, ctx)
  if (.not. associated(sunls)) then
     print *, 'ERROR: sunls = NULL'
     stop 1
  end if

  ierr = FARKStepSetLinearSolver(arkode_mem, sunls, sunmat_A)
  if (ierr /= 0) then
    write(*,*) 'Error in FARKStepSetLinearSolver'
    stop 1
  end if

  ! set relative and absolute tolerances
  rtol = 1.0d-6
  atol = 1.0d-10

  ierr = FARKStepSStolerances(arkode_mem, rtol, atol)
  if (ierr /= 0) then
     write(*,*) 'Error in FARKStepSStolerances, ierr = ', ierr, '; halting'
     stop 1
  end if

  sunCtrl => FSUNAdaptController_ImpGus(ctx)
  if (.not. associated(sunCtrl)) then
     print *, 'ERROR: sunCtrl = NULL'
     stop 1
  end if
  ierr = FARKStepSetAdaptController(arkode_mem, sunCtrl)
  if (ierr /= 0) then
     write(*,*) 'Error in FARKStepSetAdaptController, ierr = ', ierr, '; halting'
     stop 1
  end if

  ierr = FARKStepSetNonlinConvCoef(arkode_mem, 0.01d0)
  if (ierr /= 0) then
     write(*,*) 'Error in FARKStepSetNonlinConvCoef, ierr = ', ierr, '; halting'
     stop 1
  end if

  ! Start time stepping
  print *, '   '
  print *, 'Finished initialization, starting time steps'
  print *, '   '
  print *, '       t           y        '
  print *, '----------------------------'
  print '(2x,2(es12.5,1x))', tcur, yvec(1)
  do outstep = 1,nout

     ! call ARKStep
     tout = min(tout + dtout, tend)
     ierr = FARKStepEvolve(arkode_mem, tout, sunvec_y, tcur, ARK_NORMAL)
     if (ierr /= 0) then
        write(*,*) 'Error in FARKODE, ierr = ', ierr, '; halting'
        stop 1
     endif

     ! output current solution
     print '(2x,2(es12.5,1x))', tcur, yvec(1)

  enddo

  ! diagnostics output
  call ARKStepStats(arkode_mem)

  ! clean up
  call FARKStepFree(arkode_mem)
  call FN_VDestroy(sunvec_y)
  call FSUNMatDestroy(sunmat_A)
  ierr = FSUNLinSolFree(sunls)
  ierr = FSUNAdaptController_Destroy(sunCtrl)
  ierr = FSUNContext_Free(ctx)

end program main


! ----------------------------------------------------------------
! ARKStepStats
!
! Print ARKODE statstics to stdandard out
! ----------------------------------------------------------------
subroutine ARKStepStats(arkode_mem)

  !======= Inclusions ===========
  use iso_c_binding
  use farkode_mod
  use farkode_arkstep_mod

  !======= Declarations =========
  implicit none

  type(c_ptr), intent(in) :: arkode_mem ! solver memory structure

  integer(c_int)  :: ierr          ! error flag

  integer(c_long) :: nsteps(1)     ! num steps
  integer(c_long) :: nst_a(1)      ! num steps attempted
  integer(c_long) :: nfe(1)        ! num explicit function evals
  integer(c_long) :: nfi(1)        ! num implicit function evals
  integer(c_long) :: nfevals(1)    ! num function evals
  integer(c_long) :: nlinsetups(1) ! num linear solver setups
  integer(c_long) :: netfails(1)   ! num error test fails

  real(c_double)  :: hinused(1)    ! initial step size
  real(c_double)  :: hlast(1)      ! last step size
  real(c_double)  :: hcur(1)       ! step size for next step
  real(c_double)  :: tcur(1)       ! internal time reached

  integer(c_long) :: nniters(1)    ! nonlinear solver iterations
  integer(c_long) :: nncfails(1)   ! nonlinear solver fails
  integer(c_long) :: njacevals(1)  ! number of Jacobian evaluations

  !======= Internals ============

  ierr = FARKStepGetNumSteps(arkode_mem, nsteps)
  if (ierr /= 0) then
     print *, 'Error in FARKStepGetNumSteps, retval = ', ierr, '; halting'
     stop 1
  end if

  ierr = FARKStepGetNumStepAttempts(arkode_mem, nst_a)
  if (ierr /= 0) then
     print *, 'Error in FARKStepGetNumStepAttempts, retval = ', ierr, '; halting'
     stop 1
  end if

  ierr = FARKStepGetNumRhsEvals(arkode_mem, nfe, nfi)
  if (ierr /= 0) then
     print *, 'Error in FARKStepGetNumRhsEvals, retval = ', ierr, '; halting'
     stop 1
  end if
  nfevals=nfe+nfi

  ierr = FARKStepGetActualInitStep(arkode_mem, hinused)
  if (ierr /= 0) then
     print *, 'Error in FARKStepGetActualInitStep, retval = ', ierr, '; halting'
     stop 1
  end if

  ierr = FARKStepGetLastStep(arkode_mem, hlast)
  if (ierr /= 0) then
     print *, 'Error in FARKStepGetLastStep, retval = ', ierr, '; halting'
     stop 1
  end if

  ierr = FARKStepGetCurrentStep(arkode_mem, hcur)
  if (ierr /= 0) then
     print *, 'Error in FARKStepGetCurrentStep, retval = ', ierr, '; halting'
     stop 1
  end if

  ierr = FARKStepGetCurrentTime(arkode_mem, tcur)
  if (ierr /= 0) then
     print *, 'Error in FARKStepGetCurrentTime, retval = ', ierr, '; halting'
     stop 1
  end if

  ierr = FARKStepGetNumLinSolvSetups(arkode_mem, nlinsetups)
  if (ierr /= 0) then
     print *, 'Error in FARKStepGetNumLinSolvSetups, retval = ', ierr, '; halting'
     stop 1
  end if

  ierr = FARKStepGetNumErrTestFails(arkode_mem, netfails)
  if (ierr /= 0) then
     print *, 'Error in FARKStepGetNumErrTestFails, retval = ', ierr, '; halting'
     stop 1
  end if

  ierr = FARKStepGetNumNonlinSolvIters(arkode_mem, nniters)
  if (ierr /= 0) then
     print *, 'Error in FARKStepGetNumNonlinSolvIters, retval = ', ierr, '; halting'
     stop 1
  end if

  ierr = FARKStepGetNumNonlinSolvConvFails(arkode_mem, nncfails)
  if (ierr /= 0) then
     print *, 'Error in FARKStepGetNumNonlinSolvConvFails, retval = ', ierr, '; halting'
     stop 1
  end if

  ierr = FARKStepGetNumJacEvals(arkode_mem, njacevals)
  if (ierr /= 0) then
     print *, 'Error in FARKStepGetNumJacEvals, retval = ', ierr, '; halting'
     stop 1
  end if

  print *, ' '
  print *, ' General Solver Stats:'
  print '(4x,A,i9)'    ,'Total internal steps taken    =',nsteps
  print '(4x,A,i9)'    ,'Total internal steps attempts =',nst_a
  print '(4x,A,i9)'    ,'Total rhs function calls      =',nfevals
  print '(4x,A,i9)'    ,'Num lin solver setup calls    =',nlinsetups
  print '(4x,A,i9)'    ,'Num error test failures       =',netfails
  print '(4x,A,es12.5)','First internal step size      =',hinused
  print '(4x,A,es12.5)','Last internal step size       =',hlast
  print '(4x,A,es12.5)','Next internal step size       =',hcur
  print '(4x,A,es12.5)','Current internal time         =',tcur
  print '(4x,A,i9)'    ,'Num nonlinear solver iters    =',nniters
  print '(4x,A,i9)'    ,'Num nonlinear solver fails    =',nncfails
  print *, ' '

  return

end subroutine ARKStepStats<|MERGE_RESOLUTION|>--- conflicted
+++ resolved
@@ -101,13 +101,9 @@
   use fsunmatrix_dense_mod       ! Fortran interface to dense SUNMatrix
   use fsunlinsol_dense_mod       ! Fortran interface to dense SUNLinearSolver
   use fsundials_context_mod      ! Fortran interface to SUNContext
-<<<<<<< HEAD
-  use analytic_mod               ! ODE functions
-=======
   use fsundials_adaptcontroller_mod  ! Fortran interface to the generic SUNAdaptController
   use fsunadaptcontroller_soderlind_mod ! Fortran interface to Soderlind controller
-  use ode_mod                    ! ODE functions
->>>>>>> de253fbc
+  use analytic_mod               ! ODE functions
 
   !======= Declarations =========
   implicit none
