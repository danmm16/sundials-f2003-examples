--- conflicted
+++ resolved
@@ -1,24 +1,24 @@
 /*
- * ----------------------------------------------------------------- 
+ * -----------------------------------------------------------------
  * Programmer(s): Daniel Reynolds @ SMU
  *                David Gardner @ LLNL
  * -----------------------------------------------------------------
  * LLNS/SMU Copyright Start
- * Copyright (c) 2017, Southern Methodist University and 
+ * Copyright (c) 2017, Southern Methodist University and
  * Lawrence Livermore National Security
  *
- * This work was performed under the auspices of the U.S. Department 
- * of Energy by Southern Methodist University and Lawrence Livermore 
+ * This work was performed under the auspices of the U.S. Department
+ * of Energy by Southern Methodist University and Lawrence Livermore
  * National Laboratory under Contract DE-AC52-07NA27344.
- * Produced at Southern Methodist University and the Lawrence 
+ * Produced at Southern Methodist University and the Lawrence
  * Livermore National Laboratory.
  *
  * All rights reserved.
  * For details, see the LICENSE file.
  * LLNS/SMU Copyright End
  * -----------------------------------------------------------------
- * This is the testing routine to check the SUNMatrix Sparse module 
- * implementation. 
+ * This is the testing routine to check the SUNMatrix Sparse module
+ * implementation.
  * -----------------------------------------------------------------
  */
 
@@ -42,7 +42,7 @@
 /* ----------------------------------------------------------------------
  * Main SUNMatrix Testing Routine
  * --------------------------------------------------------------------*/
-int main(int argc, char *argv[]) 
+int main(int argc, char *argv[])
 {
   int          fails=0;                    /* counter for test failures  */
   sunindextype matrows, matcols;           /* matrix dims                */
@@ -54,36 +54,36 @@
   sunindextype i, j, k, kstart, kend, N, uband, lband, suband;
   sunindextype *colptrs, *rowindices;
   sunindextype *rowptrs, *colindices;
-  int          print_timing, square; 
+  int          print_timing, square;
 
   /* check input and set vector length */
   if (argc < 5){
     printf("ERROR: FOUR (4) Input required: matrix rows, matrix cols, matrix type (0/1), print timing \n");
     return(-1);
   }
-  
-  matrows = atol(argv[1]); 
+
+  matrows = atol(argv[1]);
   if (matrows < 1) {
     printf("ERROR: number of rows must be a positive integer\n");
-    return(-1); 
-  }
-  
-  matcols = atol(argv[2]); 
+    return(-1);
+  }
+
+  matcols = atol(argv[2]);
   if (matcols < 1) {
     printf("ERROR: number of cols must be a positive integer\n");
-    return(-1); 
-  }
-  
-  k = atol(argv[3]); 
+    return(-1);
+  }
+
+  k = atol(argv[3]);
   if ((k != 0) && (k != 1)) {
     printf("ERROR: matrix type must be 0 or 1\n");
-    return(-1); 
+    return(-1);
   }
   mattype = (k == 0) ? CSC_MAT : CSR_MAT;
-  
+
   print_timing = atoi(argv[4]);
   SetTiming(print_timing);
-  
+
   square = (matrows == matcols) ? 1 : 0;
   printf("\nSparse matrix test: size %ld by %ld, type = %i\n\n",
          (long int) matrows, (long int) matcols, mattype);
@@ -97,10 +97,10 @@
   C = NULL;
   D = NULL;
   I = NULL;
-  
+
   /* check creating sparse matrix from dense matrix */
   B = SUNDenseMatrix(5,6);
-  
+
   matdata = SUNDenseMatrix_Data(B);
   matdata[2]  = RCONST(1.0);    /* [ 0 2 0 0 7 0 ] */
   matdata[5]  = RCONST(2.0);    /* [ 0 0 4 0 8 0 ] */
@@ -147,7 +147,7 @@
     SUNMatDestroy(C);
 
   } else {
-  
+
     /* Check CSC */
     D = SUNSparseMatrix(5, 6, 9, CSC_MAT);
     colptrs = SUNSparseMatrix_IndexPointers(D);
@@ -169,7 +169,7 @@
     colptrs[5] = 8;
     matdata[8] = RCONST(9.0);   rowindices[8] = 4;
     colptrs[6] = 9;
-  
+
     A = SUNSparseFromDenseMatrix(B, 1e-15, CSC_MAT);
     fails += check_matrix(A, D, 1e-15);
 
@@ -184,7 +184,7 @@
   }
   SUNMatDestroy(B);
 
-  
+
   /* check creating sparse matrix from banded matrix */
   N = 7;
   uband = 1;
@@ -235,7 +235,7 @@
     matdata[19] = RCONST(4.0);   colindices[19] = 5;
     matdata[20] = RCONST(6.0);   colindices[20] = 6;
     rowptrs[ 7] = 21;
-  
+
     A = SUNSparseFromBandMatrix(B, ZERO, CSR_MAT);
     fails += check_matrix(A, C, 1e-15);
 
@@ -248,7 +248,7 @@
     SUNMatDestroy(C);
 
   } else {
-    
+
     /* Check CSC */
     D = SUNSparseMatrix(7, 7, 21, CSC_MAT);
     colptrs = SUNSparseMatrix_IndexPointers(D);
@@ -295,7 +295,7 @@
     SUNMatDestroy(A);
     SUNMatDestroy(D);
   }
-  
+
   SUNMatDestroy(B);
 
 
@@ -313,7 +313,7 @@
     }
     rowptrs[matrows] = matrows;
   }
-  
+
   /* Create/fill random dense matrices, create sparse from them */
   C = SUNDenseMatrix(matrows, matcols);
   D = SUNDenseMatrix(matrows, matcols);
@@ -331,13 +331,13 @@
   }
   A = SUNSparseFromDenseMatrix(C, ZERO, mattype);
   B = SUNSparseFromDenseMatrix(D, ZERO, mattype);
-  
+
   /* Create vectors and fill */
   x = N_VNew_Serial(matcols);
   y = N_VNew_Serial(matrows);
   z = N_VNew_Serial(matrows);
   vecdata = N_VGetArrayPointer(x);
-  for(i=0; i<matcols; i++) 
+  for(i=0; i<matcols; i++)
     vecdata[i] = (realtype) rand() / (realtype) RAND_MAX;
   if (SUNMatMatvec(C, x, y) != 0) {
     printf("FAIL: SUNMatrix module Dense matvec failure \n \n");
@@ -363,17 +363,11 @@
   fails += Test_SUNMatClone(A, 0);
   fails += Test_SUNMatCopy(A, 0);
   fails += Test_SUNMatZero(A, 0);
-<<<<<<< HEAD
-  if (square) {
-    fails += Test_SUNMatScaleAdd(A, I, 0);
-    fails += Test_SUNMatScaleAddI(A, I, 0);
-=======
   fails += Test_SUNMatScaleAdd(A, I, 0);
   fails += Test_SUNMatScaleAdd2(A, B, x, y, z);
   if (square) {
     fails += Test_SUNMatScaleAddI(A, I, 0);
     fails += Test_SUNMatScaleAddI2(A, x, y);
->>>>>>> 4fe6737a
   }
   fails += Test_SUNMatMatvec(A, x, y, 0);
   fails += Test_SUNMatSpace(A, 0);
@@ -415,7 +409,7 @@
 
 /* ----------------------------------------------------------------------
  * Extra ScaleAdd tests for sparse matrices:
- *    A and B should have different sparsity patterns, and neither should 
+ *    A and B should have different sparsity patterns, and neither should
  *      contain sufficient storage to for their sum
  *    y should already equal A*x
  *    z should already equal B*x
@@ -436,7 +430,7 @@
   /* test 1: add A to B (output must be enlarged) */
   failure = SUNMatCopy(A, C);            /* C = A */
   if (failure) {
-    printf(">>> FAILED test -- SUNMatCopy returned %d \n", 
+    printf(">>> FAILED test -- SUNMatCopy returned %d \n",
            failure);
     SUNMatDestroy(C);  N_VDestroy(u);  N_VDestroy(v);  return(1);
   }
@@ -452,7 +446,7 @@
            failure);
     SUNMatDestroy(C);  N_VDestroy(u);  N_VDestroy(v);  return(1);
   }
-  N_VLinearSum(ONE,y,ONE,z,v);           /* v = y+z */ 
+  N_VLinearSum(ONE,y,ONE,z,v);           /* v = y+z */
   failure = check_vector(u, v, tol);     /* u ?= v */
   if (failure) {
     printf(">>> FAILED test -- SUNMatScaleAdd2 check 1 \n");
@@ -476,33 +470,33 @@
   }
   else {
     printf("    PASSED test -- SUNMatScaleAdd2 check 1 \n");
-  }    
+  }
 
   /* test 2: add A to a matrix with sufficient but misplaced storage */
   D = SUNMatClone(A);
   failure = SUNSparseMatrix_Reallocate(D, SM_NNZ_S(A)+SM_NNZ_S(B));
   failure = SUNMatCopy(A, D);            /* D = A */
   if (failure) {
-    printf(">>> FAILED test -- SUNMatCopy returned %d \n", 
-           failure);
-    SUNMatDestroy(C);  SUNMatDestroy(D);  
+    printf(">>> FAILED test -- SUNMatCopy returned %d \n",
+           failure);
+    SUNMatDestroy(C);  SUNMatDestroy(D);
     N_VDestroy(u);  N_VDestroy(v);  return(1);
   }
   failure = SUNMatScaleAdd(ONE, D, B);   /* D = A+B */
   if (failure) {
     printf(">>> FAILED test -- SUNMatScaleAdd returned %d \n",
            failure);
-    SUNMatDestroy(C);  SUNMatDestroy(D);  
+    SUNMatDestroy(C);  SUNMatDestroy(D);
     N_VDestroy(u);  N_VDestroy(v);  return(1);
   }
   failure = SUNMatMatvec(D, x, u);       /* u = Cx = Ax+Bx */
   if (failure) {
     printf(">>> FAILED test -- SUNMatMatvec returned %d \n",
            failure);
-    SUNMatDestroy(C);  SUNMatDestroy(D);  
+    SUNMatDestroy(C);  SUNMatDestroy(D);
     N_VDestroy(u);  N_VDestroy(v);  return(1);
   }
-  N_VLinearSum(ONE,y,ONE,z,v);           /* v = y+z */ 
+  N_VLinearSum(ONE,y,ONE,z,v);           /* v = y+z */
   failure = check_vector(u, v, tol);     /* u ?= v */
   if (failure) {
     printf(">>> FAILED test -- SUNMatScaleAdd2 check 2 \n");
@@ -522,19 +516,19 @@
     N_VPrint_Serial(u);
     printf("\nv =\n");
     N_VPrint_Serial(v);
-    SUNMatDestroy(C);  SUNMatDestroy(D);  
+    SUNMatDestroy(C);  SUNMatDestroy(D);
     N_VDestroy(u);  N_VDestroy(v);  return(1);
   }
   else {
     printf("    PASSED test -- SUNMatScaleAdd2 check 2 \n");
-  }    
+  }
 
 
   /* test 3: add A to a matrix with the appropriate structure already in place */
   E = SUNMatClone(C);
   failure = SUNMatCopy(C, E);                /* E = A + B */
   if (failure) {
-    printf(">>> FAILED test -- SUNMatCopy returned %d \n", 
+    printf(">>> FAILED test -- SUNMatCopy returned %d \n",
            failure);
     SUNMatDestroy(C);  SUNMatDestroy(D);  SUNMatDestroy(E);
     N_VDestroy(u);  N_VDestroy(v);  return(1);
@@ -553,7 +547,7 @@
     SUNMatDestroy(C);  SUNMatDestroy(D);  SUNMatDestroy(E);
     N_VDestroy(u);  N_VDestroy(v);  return(1);
   }
-  N_VLinearSum(NEG_ONE,y,ZERO,z,v);          /* v = -y */ 
+  N_VLinearSum(NEG_ONE,y,ZERO,z,v);          /* v = -y */
   failure = check_vector(u, v, tol);         /* v ?= u */
   if (failure) {
     printf(">>> FAILED test -- SUNMatScaleAdd2 check 3 \n");
@@ -579,7 +573,7 @@
   else {
     printf("    PASSED test -- SUNMatScaleAdd2 check 3 \n");
   }
-  
+
   SUNMatDestroy(C);
   SUNMatDestroy(D);
   SUNMatDestroy(E);
@@ -590,7 +584,7 @@
 
 /* ----------------------------------------------------------------------
  * Extra ScaleAddI tests for sparse matrices:
- *    A should not contain values on the diagonal, nor should it contain 
+ *    A should not contain values on the diagonal, nor should it contain
  *      sufficient storage to add those in
  *    y should already equal A*x
  * --------------------------------------------------------------------*/
@@ -609,7 +603,7 @@
   /* test 1: add I to a matrix with insufficient storage */
   failure = SUNMatCopy(A, B);
   if (failure) {
-    printf(">>> FAILED test -- SUNMatCopy returned %d \n", 
+    printf(">>> FAILED test -- SUNMatCopy returned %d \n",
            failure);
     SUNMatDestroy(B);  N_VDestroy(z);  N_VDestroy(w);  return(1);
   }
@@ -641,7 +635,7 @@
   }
   else {
     printf("    PASSED test -- SUNMatScaleAddI2 check 1 \n");
-  }    
+  }
 
   /* test 2: add I to a matrix with sufficient but misplaced
      storage */
@@ -649,23 +643,23 @@
   failure = SUNSparseMatrix_Reallocate(C, SM_NNZ_S(A)+SM_ROWS_S(A));
   failure = SUNMatCopy(A, C);
   if (failure) {
-    printf(">>> FAILED test -- SUNMatCopy returned %d \n", 
-           failure);
-    SUNMatDestroy(B);  SUNMatDestroy(C);  
+    printf(">>> FAILED test -- SUNMatCopy returned %d \n",
+           failure);
+    SUNMatDestroy(B);  SUNMatDestroy(C);
     N_VDestroy(z);  N_VDestroy(w);  return(1);
   }
   failure = SUNMatScaleAddI(NEG_ONE, C);   /* C = I-A */
   if (failure) {
     printf(">>> FAILED test -- SUNMatScaleAddI returned %d \n",
            failure);
-    SUNMatDestroy(B);  SUNMatDestroy(C);  
+    SUNMatDestroy(B);  SUNMatDestroy(C);
     N_VDestroy(z);  N_VDestroy(w);  return(1);
   }
   failure = SUNMatMatvec(C, x, z);
   if (failure) {
     printf(">>> FAILED test -- SUNMatMatvec returned %d \n",
            failure);
-    SUNMatDestroy(B);  SUNMatDestroy(C);  
+    SUNMatDestroy(B);  SUNMatDestroy(C);
     N_VDestroy(z);  N_VDestroy(w);  return(1);
   }
   N_VLinearSum(ONE,x,NEG_ONE,y,w);
@@ -680,19 +674,19 @@
     N_VPrint_Serial(z);
     printf("\nw =\n");
     N_VPrint_Serial(w);
-    SUNMatDestroy(B);  SUNMatDestroy(C);  
+    SUNMatDestroy(B);  SUNMatDestroy(C);
     N_VDestroy(z);  N_VDestroy(w);  return(1);
   }
   else {
     printf("    PASSED test -- SUNMatScaleAddI2 check 2 \n");
-  }    
+  }
 
 
   /* test 3: add I to a matrix with appropriate structure already in place */
   D = SUNMatClone(C);
   failure = SUNMatCopy(C, D);
   if (failure) {
-    printf(">>> FAILED test -- SUNMatCopy returned %d \n", 
+    printf(">>> FAILED test -- SUNMatCopy returned %d \n",
            failure);
     SUNMatDestroy(B);  SUNMatDestroy(C);  SUNMatDestroy(D);
     N_VDestroy(z);  N_VDestroy(w);  return(1);
@@ -728,7 +722,7 @@
   else {
     printf("    PASSED test -- SUNMatScaleAddI2 check 3 \n");
   }
-  
+
   SUNMatDestroy(B);
   SUNMatDestroy(C);
   SUNMatDestroy(D);
@@ -747,14 +741,14 @@
   sunindextype *Aindexptrs, *Bindexptrs;
   sunindextype *Aindexvals, *Bindexvals;
   sunindextype i, ANP, BNP, Annz, Bnnz;
-  
+
   /* get matrix pointers */
   Adata = SUNSparseMatrix_Data(A);
   Aindexptrs = SUNSparseMatrix_IndexPointers(A);
   Aindexvals = SUNSparseMatrix_IndexValues(A);
   ANP = SUNSparseMatrix_NP(A);
   Annz = Aindexptrs[ANP];
-  
+
   Bdata = SUNSparseMatrix_Data(B);
   Bindexptrs = SUNSparseMatrix_IndexPointers(B);
   Bindexvals = SUNSparseMatrix_IndexValues(B);
@@ -790,19 +784,19 @@
   }
 
   /* compare sparsity patterns */
-  for (i=0; i<ANP; i++) 
+  for (i=0; i<ANP; i++)
     failure += (Aindexptrs[i] != Bindexptrs[i]);
   if (failure > ZERO) {
     printf(">>> ERROR: check_matrix: Different indexptrs \n");
     return(1);
   }
-  for (i=0; i<Annz; i++) 
+  for (i=0; i<Annz; i++)
     failure += (Aindexvals[i] != Bindexvals[i]);
   if (failure > ZERO) {
     printf(">>> ERROR: check_matrix: Different indexvals \n");
     return(1);
   }
-  
+
   /* compare matrix values */
   for(i=0; i<Annz; i++)
     failure += FNEQ(Adata[i], Bdata[i], tol);
@@ -820,7 +814,7 @@
   realtype *Adata;
   sunindextype *indexptrs;
   sunindextype i, NP;
-  
+
   /* get data pointer */
   Adata = SUNSparseMatrix_Data(A);
 
